--- conflicted
+++ resolved
@@ -46,11 +46,8 @@
     except Exception as e:
         print("\nUnable to process data: " + str(e))
         exit(1)
-<<<<<<< HEAD
     click.echo(f'Processing complete')
-=======
-    click.echo(f'Processed granules using the configuration file {config_filename}')
->>>>>>> e138c9a1
+
 
 if __name__ == "__main__":
     cli()