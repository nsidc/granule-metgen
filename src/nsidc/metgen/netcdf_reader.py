import json
import os.path
import xarray as xr
import re
from datetime import datetime, timezone
from dateutil.parser import parse

from pyproj import CRS
from pyproj import Transformer


def extract_metadata(netcdf_path):
    """
    Read the content at netcdf_path and return a structure with temporal coverage
    information, spatial coverage information, file size, and production datetime.
    """

    # TODO: handle errors if any needed attributes don't exist.
    netcdf = xr.open_dataset(netcdf_path, decode_coords="all")

    return { 
        'size_in_bytes': os.path.getsize(netcdf_path),
        'production_date_time': ensure_iso(netcdf.attrs['date_modified']),
        'temporal': time_range(netcdf),
        'geometry': {'points': json.dumps(spatial_values(netcdf))}
    }

def time_range(netcdf):
    """Return an array of datetime strings"""
    datetimes = []
    datetimes.append(ensure_iso(netcdf.attrs['time_coverage_start']))
    datetimes.append(ensure_iso(netcdf.attrs['time_coverage_end']))

    return datetimes

def spatial_values(netcdf):
    """
    Return an array of dicts, each dict representing one lat/lon pair like so:

        {
            "Longitude: float,
            "Latitude: float
        }
    Eventually this can/should be pulled out of the netCDF-specific code into a
    general-use module.
    """

    data_crs = CRS.from_wkt(netcdf.crs.crs_wkt)
    crs_4326 = CRS.from_epsg(4326)
    xformer = Transformer.from_crs(data_crs, crs_4326, always_xy=True)

    # Adding padding should give us values that match up to the netcdf.attrs.geospatial_bounds
    pad = abs(float(netcdf.crs.GeoTransform.split()[1]))/2
    xdata = list(map(lambda x: x - pad if x < 0 else x + pad, netcdf.x.data))
    ydata = list(map(lambda y: y - pad if y < 0 else y + pad, netcdf.y.data))

    # Extract the perimeter points and transform to lon, lat
    perimeter = list(map(lambda xy: xformer.transform(xy[0], xy[1]), thinned_perimeter(xdata, ydata)))

    return [{'Longitude': round(lon, 8), 'Latitude': round(lat, 8)} for (lon, lat) in perimeter]

def thinned_perimeter(xdata, ydata):
    """
    Extract the thinned perimeter of a grid.
    """
    xindices = index_subset(len(xdata))
    yindices = index_subset(len(ydata))
    xlen = len(xindices)
    ylen = len(yindices)

    # Pull out just the perimeter of the grid, counter-clockwise direction,
    # starting at top left.
    # xindex[0], yindex[0]..yindex[-2]
    left = [(x,y) for x in xdata[:1] for i in yindices[:ylen-1] for y in [ydata[i]]]

    # xindex[0]..xindex[-2], yindex[-1]
    bottom = [(x,y) for i in xindices[:xlen-1] for x in [xdata[i]] for y in ydata[-1:]]

    # xindex[-1], yindex[-1]..yindex[1]
    right = [(x,y) for x in xdata[-1:] for i in yindices[ylen-1:0:-1] for y in [ydata[i]]]

    # xindex[-1]..xindex[0], yindex[0]
    top = [(x,y) for i in xindices[xlen-1::-1] for x in [xdata[i]] for y in ydata[:1]]

    # The last point should already be the same as the first, given that top
    # uses all of the xindices, but just in case...
    if top[-1] != left[0]:
        top.append(left[0])

    # concatenate the "sides" and return the perimeter points
    return(left + bottom + right + top)

def index_subset(original_length):
    """
    Pluck out the values for the first and last index of an array, plus a
    somewhat arbitrary, and approximately evenly spaced, additional number
    of indices in between the beginning and end.
    """
    TOTAL_INDICES = 6
    if(original_length > 6):
        return [round(index*count*.2) for count in range(TOTAL_INDICES) for index in [original_length - 1]]
    else:
        return list(range(original_length))

def ensure_iso(datetime_str):
    """
    Parse ISO-standard datetime strings without a timezone identifier.
    """
<<<<<<< HEAD
    iso_obj = parse(datetime_str)
    return iso_obj.replace(tzinfo=timezone.utc).isoformat(timespec='milliseconds')
=======
    iso_obj = datetime.fromisoformat(datetime_str)
    fractional_minutes = re.match(r'[^\s]* (?P<hour>\d{2}):(?P<min>\d*)\.(?P<fraction>\d*)', datetime_str)
    sec = 59 if (fractional_minutes and
        fractional_minutes.group('min') == '59' and
        fractional_minutes.group('fraction') >= '99') else iso_obj.second

    return(iso_obj.replace(second=sec, tzinfo=timezone.utc).isoformat())
>>>>>>> f8025db9
<|MERGE_RESOLUTION|>--- conflicted
+++ resolved
@@ -106,15 +106,5 @@
     """
     Parse ISO-standard datetime strings without a timezone identifier.
     """
-<<<<<<< HEAD
     iso_obj = parse(datetime_str)
-    return iso_obj.replace(tzinfo=timezone.utc).isoformat(timespec='milliseconds')
-=======
-    iso_obj = datetime.fromisoformat(datetime_str)
-    fractional_minutes = re.match(r'[^\s]* (?P<hour>\d{2}):(?P<min>\d*)\.(?P<fraction>\d*)', datetime_str)
-    sec = 59 if (fractional_minutes and
-        fractional_minutes.group('min') == '59' and
-        fractional_minutes.group('fraction') >= '99') else iso_obj.second
-
-    return(iso_obj.replace(second=sec, tzinfo=timezone.utc).isoformat())
->>>>>>> f8025db9
+    return iso_obj.replace(tzinfo=timezone.utc).isoformat(timespec='milliseconds')