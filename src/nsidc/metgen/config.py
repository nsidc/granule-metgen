--- conflicted
+++ resolved
@@ -32,22 +32,13 @@
     dry_run: bool
 
     def show(self):
-<<<<<<< HEAD
-        # TODO add section headings in the right spot (if we think we need them in the output)
-        LOGGER = logging.getLogger(constants.ROOT_LOGGER)
-        LOGGER.info('')
-        LOGGER.info('Using configuration:')
-        for k,v in self.__dict__.items():
-            LOGGER.info(f'  + {k}: {v}')
-=======
         # TODO: add section headings in the right spot
         #       (if we think we need them in the output)
-        LOGGER = logging.getLogger("metgenc")
+        LOGGER = logging.getLogger(constants.ROOT_LOGGER)
         LOGGER.info("")
         LOGGER.info("Using configuration:")
         for k, v in self.__dict__.items():
             LOGGER.info(f"  + {k}: {v}")
->>>>>>> e7c00edc
 
         if self.dry_run:
             LOGGER.info("")
