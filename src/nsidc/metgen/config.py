import configparser
import dataclasses
from datetime import datetime, timezone
import logging
import os.path
from pathlib import Path
import uuid

from nsidc.metgen import aws
from nsidc.metgen import constants


class ValidationError(Exception):
    errors: list[str]

    def __init__(self, errors):
        self.errors = errors

@dataclasses.dataclass
class Config:
    environment: str
    data_dir: str
    auth_id: str
    version: str
    provider: str
    local_output_dir: str
    ummg_dir: str
    kinesis_stream_name: str
    staging_bucket_name: str
    write_cnm_file: bool
    overwrite_ummg: bool
    checksum_type: str
    number: int

    def show(self):
        # TODO add section headings in the right spot (if we think we need them in the output)
        LOGGER = logging.getLogger('metgenc')
        LOGGER.info('')
        LOGGER.info('Using configuration:')
        for k,v in self.__dict__.items():
<<<<<<< HEAD
            print(f'  + {k}: {v}')

    def ummg_path(self):
        return Path(self.local_output_dir, self.ummg_dir)

    def cnm_path(self):
        return Path(self.local_output_dir, 'cnm')

=======
            LOGGER.info(f'  + {k}: {v}')
>>>>>>> 43d6c6b8

def config_parser_factory(configuration_file):
    """
    Returns a ConfigParser by reading the specified file.
    """
    if configuration_file is None or not os.path.exists(configuration_file):
        raise ValueError(f'Unable to find configuration file {configuration_file}')
    cfg_parser = configparser.ConfigParser(interpolation=configparser.ExtendedInterpolation())
    cfg_parser.read(configuration_file)
    return cfg_parser


def _get_configuration_value(environment, section, name, value_type, config_parser, overrides):
    """
    Returns a value from the provided config parser; any value for the key that
    is provided in the 'overrides' dictionary will take precedence.
    """
    vars = { 'environment': environment }
    if overrides.get(name) is None:
        if value_type is bool:
            return config_parser.getboolean(section, name)
        elif value_type is int:
            return config_parser.getint(section, name)
        else:
            value = config_parser.get(section, name, vars=vars)
            return value
    else:
        return overrides.get(name)

def configuration(config_parser, overrides, environment=constants.DEFAULT_CUMULUS_ENVIRONMENT):
    """
    Returns a valid Config object that is populated from the provided config
    parser based on the 'environment', and with values overriden with anything
    provided in 'overrides'.
    """
    config_parser['DEFAULT'] = {
        'kinesis_stream_name': constants.DEFAULT_STAGING_KINESIS_STREAM,
        'staging_bucket_name': constants.DEFAULT_STAGING_BUCKET_NAME,
        'write_cnm_file': constants.DEFAULT_WRITE_CNM_FILE,
        'overwrite_ummg': constants.DEFAULT_OVERWRITE_UMMG,
        'checksum_type': constants.DEFAULT_CHECKSUM_TYPE,
        'number': constants.DEFAULT_NUMBER,
    }
    try:
        return Config(
            environment,
            _get_configuration_value(environment, 'Source', 'data_dir', str, config_parser, overrides),
            _get_configuration_value(environment, 'Collection', 'auth_id', str, config_parser, overrides),
            _get_configuration_value(environment, 'Collection', 'version', int, config_parser, overrides),
            _get_configuration_value(environment, 'Collection', 'provider', str, config_parser, overrides),
            _get_configuration_value(environment, 'Destination', 'local_output_dir', str, config_parser, overrides),
            _get_configuration_value(environment, 'Destination', 'ummg_dir', str, config_parser, overrides),
            _get_configuration_value(environment, 'Destination', 'kinesis_stream_name', str, config_parser, overrides),
            _get_configuration_value(environment, 'Destination', 'staging_bucket_name', str, config_parser, overrides),
            _get_configuration_value(environment, 'Destination', 'write_cnm_file', bool, config_parser, overrides),
            _get_configuration_value(environment, 'Destination', 'overwrite_ummg', bool, config_parser, overrides),
            _get_configuration_value(environment, 'Settings', 'checksum_type', str, config_parser, overrides),
            _get_configuration_value(environment, 'Settings', 'number', int, config_parser, overrides),
        )
    except Exception as e:
        return Exception('Unable to read the configuration file', e)

def validate(configuration):
    """
    Validates each value in the configuration.
    """
    validations = [
        ['data_dir', lambda dir: os.path.exists(dir), 'The data_dir does not exist.'],
        ['local_output_dir', lambda dir: os.path.exists(dir), 'The local_output_dir does not exist.'],
        # ['ummg_dir', lambda dir: os.path.exists(dir), 'The ummg_dir does not exist.'],  ## validate "local_output_dir/ummg_dir" as part of issue-71
        ['kinesis_stream_name', lambda name: aws.kinesis_stream_exists(name), 'The kinesis stream does not exist.'],
        ['staging_bucket_name', lambda name: aws.staging_bucket_exists(name), 'The staging bucket does not exist.'],
    ]
    errors = [msg for name, fn, msg in validations if not fn(getattr(configuration, name))]
    if len(errors) == 0:
        return True
    else:
        raise ValidationError(errors)
<|MERGE_RESOLUTION|>--- conflicted
+++ resolved
@@ -38,8 +38,7 @@
         LOGGER.info('')
         LOGGER.info('Using configuration:')
         for k,v in self.__dict__.items():
-<<<<<<< HEAD
-            print(f'  + {k}: {v}')
+            LOGGER.info(f'  + {k}: {v}')
 
     def ummg_path(self):
         return Path(self.local_output_dir, self.ummg_dir)
@@ -47,9 +46,6 @@
     def cnm_path(self):
         return Path(self.local_output_dir, 'cnm')
 
-=======
-            LOGGER.info(f'  + {k}: {v}')
->>>>>>> 43d6c6b8
 
 def config_parser_factory(configuration_file):
     """
