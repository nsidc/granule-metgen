"""
Implements all core functionality of the MetGenC utility: logging,
metadata generation, CNM message creation, as well as staging the
metadata and posting the notification message.
"""

import configparser
import dataclasses
import datetime as dt
import hashlib
import importlib.resources
import json
import logging
import os.path
import re
import sys
import uuid
from collections.abc import Callable
from functools import cache
from pathlib import Path
from string import Template
from typing import Optional

import earthaccess
import jsonschema
from earthaccess.exceptions import LoginAttemptFailure, LoginStrategyUnavailable
from funcy import (
    all,
    concat,
    filter,
    first,
    get_in,
    last,
<<<<<<< HEAD
=======
    notnone,
    one,
>>>>>>> 50210ac5
    partial,
    rcompose,
    some,
    take,
)
from jsonschema.exceptions import ValidationError
from pyfiglet import Figlet
from returns.maybe import Maybe
from rich.prompt import Confirm, Prompt

from nsidc.metgen import aws, config, constants
from nsidc.metgen.readers import generic, registry, utilities
from nsidc.metgen.spatial import create_flightline_polygon

# -------------------------------------------------------------------
CONSOLE_FORMAT = "%(message)s"
LOGFILE_FORMAT = "%(asctime)s|%(levelname)s|%(name)s|%(message)s"

# -------------------------------------------------------------------
# Top-level functions which expose operations to the CLI
# -------------------------------------------------------------------


def init_logging():
    """
    Initialize the logger for metgenc.
    """
    logger = logging.getLogger(constants.ROOT_LOGGER)
    logger.setLevel(logging.DEBUG)

    console_handler = logging.StreamHandler(sys.stdout)
    console_handler.setLevel(logging.INFO)
    console_handler.setFormatter(logging.Formatter(CONSOLE_FORMAT))
    logger.addHandler(console_handler)

    logfile_handler = logging.FileHandler(constants.ROOT_LOGGER + ".log", "a")
    logfile_handler.setLevel(logging.DEBUG)
    logfile_handler.setFormatter(logging.Formatter(LOGFILE_FORMAT))
    logger.addHandler(logfile_handler)


def banner():
    """
    Displays the name of this utility using incredible ASCII-art.
    """
    f = Figlet(font="slant")
    return f.renderText("metgenc")


# TODO require a non-blank input for elements that have no default value
def init_config(configuration_file):
    """
    Prompts the user for configuration values and then creates a valid
    configuration file.
    """
    print(
        """This utility will create a granule metadata configuration file by prompting
        you for values for each of the configuration parameters."""
    )
    print()
    # prompt for config file name if it's not provided
    if not configuration_file:
        configuration_file = Prompt.ask(
            "configuration file name", default="example.ini"
        )
        # TODO check file name is safe
    else:
        print(f"Creating configuration file {configuration_file}")
        print()

    if os.path.exists(configuration_file):
        print(f"WARNING: The {configuration_file} already exists.")
        overwrite = Confirm.ask("Overwrite?")
        if not overwrite:
            print("Not overwriting existing file. Exiting.")
            exit(1)

    cfg_parser = configparser.ConfigParser()

    print()
    print(f"{constants.SOURCE_SECTION_NAME} Data Parameters")
    print("--------------------------------------------------")
    cfg_parser.add_section(constants.SOURCE_SECTION_NAME)
    cfg_parser.set(
        constants.SOURCE_SECTION_NAME,
        "data_dir",
        Prompt.ask("Data directory", default="data"),
    )
    cfg_parser.set(
        constants.SOURCE_SECTION_NAME,
        "premet_dir",
        Prompt.ask("Premet directory"),
    )
    cfg_parser.set(
        constants.SOURCE_SECTION_NAME,
        "spatial_dir",
        Prompt.ask("Spatial directory"),
    )
    cfg_parser.set(
        constants.SOURCE_SECTION_NAME,
        "collection_geometry_override",
        Prompt.ask(
            "Use collection geometry? (True/False)",
            default=str(constants.DEFAULT_COLLECTION_GEOMETRY_OVERRIDE),
        ),
    )
    cfg_parser.set(
        constants.SOURCE_SECTION_NAME,
        "collection_temporal_override",
        Prompt.ask(
            "Use collection temporal extent? (True/False)",
            default=str(constants.DEFAULT_COLLECTION_TEMPORAL_OVERRIDE),
        ),
    )
    print()

    print()
    print(f"{constants.COLLECTION_SECTION_NAME} Parameters")
    print("--------------------------------------------------")
    cfg_parser.add_section(constants.COLLECTION_SECTION_NAME)
    cfg_parser.set(
        constants.COLLECTION_SECTION_NAME, "auth_id", Prompt.ask("Authoritative ID")
    )
    cfg_parser.set(constants.COLLECTION_SECTION_NAME, "version", Prompt.ask("Version"))
    cfg_parser.set(
        constants.COLLECTION_SECTION_NAME, "provider", Prompt.ask("Provider")
    )
    cfg_parser.set(
        constants.COLLECTION_SECTION_NAME,
        "browse_regex",
        Prompt.ask("Browse regex", default=constants.DEFAULT_BROWSE_REGEX),
    )
    cfg_parser.set(
        constants.COLLECTION_SECTION_NAME,
        "reference_file_regex",
        Prompt.ask("Reference science file regex"),
    )
    print()

    print()
    print(f"{constants.DESTINATION_SECTION_NAME} Parameters")
    print("--------------------------------------------------")
    cfg_parser.add_section(constants.DESTINATION_SECTION_NAME)
    cfg_parser.set(
        constants.DESTINATION_SECTION_NAME,
        "local_output_dir",
        Prompt.ask("Local output directory", default="output"),
    )
    cfg_parser.set(
        constants.DESTINATION_SECTION_NAME,
        "ummg_dir",
        Prompt.ask(
            "Local UMM-G output directory (relative to local output directory)",
            default="ummg",
        ),
    )
    cfg_parser.set(
        constants.DESTINATION_SECTION_NAME,
        "kinesis_stream_name",
        Prompt.ask(
            "Kinesis stream name", default=constants.DEFAULT_STAGING_KINESIS_STREAM
        ),
    )
    cfg_parser.set(
        constants.DESTINATION_SECTION_NAME,
        "staging_bucket_name",
        Prompt.ask(
            "Cumulus s3 bucket name", default=constants.DEFAULT_STAGING_BUCKET_NAME
        ),
    )
    cfg_parser.set(
        constants.DESTINATION_SECTION_NAME,
        "write_cnm_file",
        Prompt.ask(
            "Write CNM messages to files? (True/False)",
            default=str(constants.DEFAULT_WRITE_CNM_FILE),
        ),
    )
    cfg_parser.set(
        constants.DESTINATION_SECTION_NAME,
        "overwrite_ummg",
        Prompt.ask(
            "Overwrite existing UMM-G files? (True/False)",
            default=str(constants.DEFAULT_OVERWRITE_UMMG),
        ),
    )

    print()
    print(f"{constants.SETTINGS_SECTION_NAME} Parameters")
    print("--------------------------------------------------")
    cfg_parser.add_section(constants.SETTINGS_SECTION_NAME)
    cfg_parser.set(
        constants.SETTINGS_SECTION_NAME,
        "checksum_type",
        Prompt.ask("Checksum type", default=constants.DEFAULT_CHECKSUM_TYPE),
    )

    print()
    print(f"Saving new configuration: {configuration_file}")
    with open(configuration_file, "tw") as file:
        cfg_parser.write(file)

    return configuration_file


# -------------------------------------------------------------------
# Data structures for processing Granules and recording results
# -------------------------------------------------------------------


@dataclasses.dataclass
class Collection:
    """
    Collection metadata relevant to generating UMM-G content
    """

    auth_id: str
    version: int
    granule_spatial_representation: Optional[str] = None
    spatial_extent: Optional[list] = None
    temporal_extent: Optional[list] = None
    temporal_extent_error: Optional[str] = None


@dataclasses.dataclass
class Granule:
    """Granule to ingest"""

    producer_granule_id: str
    collection: Maybe[Collection] = Maybe.empty
    data_filenames: set[str] = dataclasses.field(default_factory=set)
    browse_filenames: set[str] = dataclasses.field(default_factory=set)
    premet_filename: Maybe[str] = Maybe.empty
    spatial_filename: Maybe[str] = Maybe.empty
    reference_data_filename: str = dataclasses.field(default_factory=str)
    ummg_filename: Maybe[str] = Maybe.empty
    submission_time: Maybe[str] = Maybe.empty
    uuid: Maybe[str] = Maybe.empty
    cnm_message: Maybe[str] = Maybe.empty
    data_reader: Callable[[str, str, str, config.Config], dict] = (
        lambda auth_id, cfg: dict()
    )

    def size(self):
        if not self.data_filenames:
            return 0

        return sum(os.path.getsize(data_file) for data_file in self.data_filenames)


@dataclasses.dataclass
class Action:
    """An audit of a single action performed on a Granule"""

    name: str
    successful: bool
    message: str
    startDatetime: Maybe[dt.datetime] = Maybe.empty
    endDatetime: Maybe[dt.datetime] = Maybe.empty


@dataclasses.dataclass
class Ledger:
    """An audit of the Actions performed on a Granule"""

    granule: Granule
    actions: list[Action] = dataclasses.field(default_factory=list)
    successful: bool = False
    startDatetime: Maybe[dt.datetime] = Maybe.empty
    endDatetime: Maybe[dt.datetime] = Maybe.empty


# -------------------------------------------------------------------


def process(configuration: config.Config) -> None:
    """
    Process all Granules and record the results and summary.
    """
    # TODO: Do any prep actions, like mkdir, etc

    # Ordered list of operations to perform on each granule
    operations = [
        granule_collection,
        validate_collection,
        prepare_granule,
        find_existing_ummg,
        create_ummg,
        stage_files if not configuration.dry_run else null_operation,
        create_cnm,
        write_cnm,
        publish_cnm if not configuration.dry_run else null_operation,
    ]

    # Bind the configuration to each operation
    configured_operations = [partial(fn, configuration) for fn in operations]

    # Wrap each operation with a 'recorder' function
    recorded_operations = [partial(recorder, fn) for fn in configured_operations]

    # The complete pipeline of actions initializes a Ledger, performs all the
    # operations, finalizes a Ledger, and logs the details of the Ledger.
    pipeline = rcompose(start_ledger, *recorded_operations, end_ledger, log_ledger)

    # Find all of the input granule files, limit the size of the list based
    # on the configuration, and execute the pipeline on each of the granules.
    candidate_granules = [
        Granule(
            name,
            data_filenames=data_files,
            browse_filenames=browse_files,
            premet_filename=premet_file,
            spatial_filename=spatial_file,
            reference_data_filename=reference_data_file,
            data_reader=data_reader(configuration.auth_id, reference_data_file),
        )
        for name, reference_data_file, data_files, browse_files, premet_file, spatial_file in grouped_granule_files(
            configuration
        )
    ]
    granules = take(configuration.number, candidate_granules)
    results = [pipeline(g) for g in granules]

    summarize_results(results)


def data_reader(
    auth_id: str, data_file: str
) -> Callable[[str, str, str, config.Config], dict]:
    """
    Determine which file reader to use for the given data file.
    """
    _, extension = os.path.splitext(data_file)

    try:
        return registry.lookup(auth_id, extension)
    except (KeyError, Exception):
        return generic.extract_metadata


# -------------------------------------------------------------------


def recorder(fn: Callable[[Granule], Granule], ledger: Ledger) -> Ledger:
    """
    Higher-order function that, given a granule operation function and a
    Ledger, will execute the function on the Ledger's granule, record the
    results, and return the resulting new Ledger.
    """
    successful = True
    message = ""
    start = dt.datetime.now()
    new_granule = None
    new_actions = ledger.actions.copy()
    fn_name = fn.func.__name__ if hasattr(fn, "func") else fn.__name__

    # If previous operation failed, bail out.
    if previous_failure(last(new_actions)):
        successful = False
        message = "Skipped due to earlier failures."

    else:
        # Execute the operation and record the result
        try:
            new_granule = fn(ledger.granule)
        except Exception as e:
            successful = False
            message = str(e)

    end = dt.datetime.now()

    # Store the result in the Ledger
    new_actions.append(
        Action(
            fn_name,
            successful=successful,
            message=message,
            startDatetime=start,
            endDatetime=end,
        )
    )

    return dataclasses.replace(
        ledger,
        granule=new_granule if new_granule else ledger.granule,
        actions=new_actions,
    )


def previous_failure(last_action: Action) -> bool:
    """
    Determine whether errors were raised during pipeline steps thus far.
    """
    return last_action is not None and not last_action.successful


def start_ledger(granule: Granule) -> Ledger:
    """
    Start a new Ledger of the operations on the given Granule.
    """
    return Ledger(granule, startDatetime=dt.datetime.now())


def end_ledger(ledger: Ledger) -> Ledger:
    """
    Finalize the Ledger of operations on its Granule.
    """
    return dataclasses.replace(
        ledger,
        endDatetime=dt.datetime.now(),
        successful=all([a.successful for a in ledger.actions]),
    )


# -------------------------------------------------------------------
# Granule Operations
# -------------------------------------------------------------------


def null_operation(_: config.Config, granule: Granule) -> Granule:
    return granule


def edl_login(environment):
    """
    Authenticate with Earthdata using user name and password retrieved
    from environment variables.
    """

    logger = logging.getLogger(constants.ROOT_LOGGER)
    try:
        earthaccess.login(
            strategy="environment", system=getattr(earthaccess, environment)
        )
        auth = True
    except LoginStrategyUnavailable:
        logger.info(
            "Environment variables EARTHDATA_USERNAME and EARTHDATA_PASSWORD \
are missing."
        )
        auth = False
    except LoginAttemptFailure as e:
        logger.info(e)
        auth = False

    return auth


def validate_cmr_response(umm: list):
    """
    Confirm required elements exist in the UMM-C record returned from CMR.
    """

    if not umm:
        raise config.ValidationError("Empty UMM-C response from CMR.")

    if len(umm) > 1:
        raise config.ValidationError(
            "Multiple UMM-C records returned from CMR, none will be used."
        )

    if not isinstance(umm[0], dict) or "umm" not in umm[0]:
        raise config.ValidationError("No UMM-C content in CMR response.")

    ummc = umm[0]["umm"]
    if not isinstance(ummc, dict):
        raise config.ValidationError("Malformed UMM-C content returned from CMR.")

    return ummc


def ummc_content(ummc: dict, keys: list) -> str | list | dict:
    """
    Look for list of keys in a UMM-C record and log the status.
    """
    val = None
    logger = logging.getLogger(constants.ROOT_LOGGER)

    if ummc is None:
        return val

    try:
        val = get_in(ummc, keys)
        logger.debug(f"{'/'.join(keys)} information in umm-c response from CMR: {val}")
    except KeyError:
        logger.info(f"No {'/'.join(keys)} information in umm-c response from CMR.")

    return val


def edl_environment(environment):
    """
    Map a cumulus ingest environment to the environment string needed for
    Earthdata login via earthaccess.
    """
    if environment.lower() != "prod":
        environment = "uat"

    return environment.upper()


def edl_provider(environment):
    """
    Identify CMR provider based on application environment.
    """
    return (
        constants.CMR_PROD_PROVIDER
        if environment.lower() == "prod"
        else constants.CMR_UAT_PROVIDER
    )


@cache
def collection_from_cmr(environment: str, auth_id: str, version: int):
    """
    Retrieve collection metadata in UMM-C format if it exists.
    """

    logger = logging.getLogger(constants.ROOT_LOGGER)

    # Setting has_granules to None should find collections both with and
    # without associated granules.
    if edl_login(edl_environment(environment)):
        logger.info("Earthdata login succeeded.")
        cmr_response = earthaccess.search_datasets(
            short_name=auth_id,
            version=version,
            has_granules=None,
            provider=edl_provider(environment),
        )
    else:
        raise Exception(
            f"Earthdata login failed, cannot retrieve UMM-C metadata for {auth_id}.{version}."
        )

    ummc = validate_cmr_response(cmr_response)

    temporal_extent, temporal_extent_error = temporal_from_ummc(ummc)

    # FYI: data format (e.g. NetCDF) is available in the umm-c response in
    # ArchiveAndDistributionInformation should we decide to use it.
    return Collection(
        auth_id,
        version,
        granule_spatial_representation=ummc_content(
            ummc, constants.GRANULE_SPATIAL_REP_PATH
        ),
        spatial_extent=ummc_content(ummc, constants.SPATIAL_EXTENT_PATH),
        temporal_extent=temporal_extent,
        temporal_extent_error=temporal_extent_error,
    )


def temporal_from_ummc(ummc):
    temporal_extent = ummc_content(ummc, constants.TEMPORAL_EXTENT_PATH)

    if len(temporal_extent) > 1:
        # No need to dig further -- collection temporal information can't be used for granule metadata.
        return (
            temporal_extent,
            "Collection metadata must only contain one temporal extent when collection_temporal_override is set.",
        )

    # Look for range or single value in the first temporal_extent element
    temporal_details = ummc_temporal_details(temporal_extent[0])
    if len(temporal_details) > 1:
        return (
            temporal_details,
            "Collection metadata must only contain one temporal range or a single temporal value when collection_temporal_override is set.",
        )

    return temporal_details, None


def grouped_granule_files(configuration: config.Config) -> list[tuple]:
    """
    Identify file(s) related to each granule.
    """
    file_list = [p for p in Path(configuration.data_dir).glob("*")]
    premet_file_list = ancillary_files(
        configuration.premet_dir, [constants.PREMET_SUFFIX]
    )
    spatial_file_list = ancillary_files(
        configuration.spatial_dir, [constants.SPATIAL_SUFFIX, constants.SPO_SUFFIX]
    )

    return [
        granule_tuple(
            granule_key,
            configuration.granule_regex or f"({granule_key})",
            configuration.browse_regex,
            configuration.reference_file_regex,
            file_list,
            premet_file_list,
            spatial_file_list,
        )
        for granule_key in granule_keys(configuration, file_list)
    ]


def ancillary_files(dir: Path, suffixes: list) -> list:
    files = None

    if not dir:
        return files

    for suffix in suffixes:
        files = [p for p in Path(dir).glob(f"*{suffix}")]
        if files:
            break

    if not files:
        raise Exception(f"No files with suffix {suffixes} in directory {dir}.")

    return files


def granule_keys(configuration: config.Config, file_list: list[Path]) -> set[str]:
    if configuration.granule_regex:
        return granule_keys_from_regex(configuration.granule_regex, file_list)
    else:
        return granule_keys_from_filename(configuration.browse_regex, file_list)


def granule_keys_from_regex(granule_regex: str, file_list: list) -> set:
    """
    Identify granules based on a "granuleid" regex match group
    """
    pattern = re.compile(granule_regex)
    return {
        match.group("granuleid") for f in file_list if (match := pattern.search(f.name))
    }


def granule_keys_from_filename(browse_regex, file_list):
    """
    Identify granules based on unique data file basenames (minus file name
    extension) in lieu of a "granuleid" regex match group.
    """
    return set(
        os.path.splitext(file.name)[0]
        for file in file_list
        if not re.search(browse_regex, file.name)
    )


def granule_tuple(
    granule_key: str,
    granule_regex: str,
    browse_regex: str,
    reference_file_regex: str,
    file_list: list,
    premet_list: list,
    spatial_list: list,
) -> tuple:
    """
    Important! granule_regex argument must include a captured match group.

    Return a tuple representing a granule:
        - A string used as the "identifier" (in UMMG output) and "name" (in CNM output).
          This is the granule file name in the case of a single data file granule,
          otherwise the common name elements of all files related to a granule.
        - The name of the data file to use as the reference file
        - A set of one or more full paths to data file(s)
        - A set of zero or more full paths to associated browse file(s)
        - Path to an associated premet file (may be None or empty string)
        - Path to an associated spatial (or spo) file (may be None or empty string)
    """
    browse_file_paths = {
        str(file)
        for file in file_list
        if re.search(granule_key, file.name) and re.search(browse_regex, file.name)
    }

    data_file_paths = {
        str(file) for file in file_list if re.search(granule_key, file.name)
    } - browse_file_paths

    return (
        derived_granule_name(granule_regex, data_file_paths),
        reference_data_file(reference_file_regex, data_file_paths),
        data_file_paths,
        browse_file_paths,
        matched_ancillary_file(granule_key, premet_list),
        matched_ancillary_file(granule_key, spatial_list),
    )


def reference_data_file(regex: str, data_files: set[Path]):
    """
    Identify the file to use as the "reference" file for purposes of
    extracting granule metadata, in the case of a multi-science-file granule.
    """
    if not data_files:
        return None

    if len(data_files) == 1:
        return first(data_files)

    # Throw error if no regex and more than one data (science) file.
    if not regex and len(data_files) > 1:
        raise Exception(
            "Granule has multiple science files but reference_file_regex is not set."
        )

    # Error if regex matches more than one file
    if not one(lambda v: re.search(regex, v), data_files):
        raise Exception("reference_file_regex does not match exactly one science file.")

    return some(lambda v: re.search(regex, v), data_files)


def matched_ancillary_file(granule_key: str, file_list: list[Path]) -> str:
    if file_list is None:
        return None

    file_matches = [
        str(file) for file in file_list if re.search(granule_key, file.name)
    ]
    if not file_matches:
        return ""

    return first(file_matches)


def derived_granule_name(granule_regex: str, data_file_paths: set) -> str:
    a_file_path = first(data_file_paths)
    if a_file_path is None:
        return ""

    if len(data_file_paths) > 1:
        basename = os.path.basename(a_file_path)
        m = re.search(granule_regex, basename)
        return "".join(m.groups()) if m else ""
    else:
        return os.path.basename(a_file_path)


def granule_collection(configuration: config.Config, granule: Granule) -> Granule:
    """
    Associate collection information with the Granule.
    """
    return dataclasses.replace(
        granule,
        collection=collection_from_cmr(
            configuration.environment, configuration.auth_id, configuration.version
        ),
    )


def validate_collection(configuration: config.Config, granule: Granule) -> Granule:
    """
    Confirm collection metadata meet requirements for our granule metadata generation.
    """
    errors = validate_collection_spatial(
        configuration, granule.collection
    ) + validate_collection_temporal(configuration, granule.collection)
    if errors:
        raise config.ValidationError(errors)


def validate_collection_temporal(configuration, collection):
    """
    Verify collection temporal extent information is usable if a collection
    temporal override is requested.
    """

    if not configuration.collection_temporal_override:
        # No need to worry about the collection temporal extent content!
        return []

    # Show any errors generated when we extracted temporal information from UMM-C.
    if collection.temporal_extent_error:
        return [collection.temporal_extent_error]

    return []


def ummc_temporal_details(temporal_extent: dict) -> list:
    """
    Get range or single temporal value details from the previously-extracted temporal extent object.
    """
    return ummc_content(
        temporal_extent, constants.TEMPORAL_SINGLE_PATH
    ) or ummc_content(temporal_extent, constants.TEMPORAL_RANGE_PATH)


def validate_collection_spatial(configuration, collection):
    """
    Ensure granule spatial representation exists, and verify the collection
    geometry can be used if a collection geometry override is requested.
    """
    errors = []

    # GranuleSpatialRepresentation must exist.
    if not collection.granule_spatial_representation:
        errors.append(
            f"{constants.GRANULE_SPATIAL_REP} not available in UMM-C metadata for {collection.auth_id}.{collection.version}."
        )

    # If collection spatial extent is to be applied to granules, the spatial extent may
    # only contain one bounding rectangle, and the granule spatial representation must be cartesian
    if configuration.collection_geometry_override:
        if not collection.spatial_extent:
            errors.append("Collection must include a spatial extent.")

        elif len(collection.spatial_extent) > 1:
            errors.append(
                "Collection spatial extent must only contain one bounding rectangle when collection_geometry_override is set."
            )

        if collection.granule_spatial_representation != constants.CARTESIAN:
            errors.append(
                f"Collection {constants.GRANULE_SPATIAL_REP} must be {constants.CARTESIAN} when collection_geometry_override is set."
            )

    return errors


def prepare_granule(_: config.Config, granule: Granule) -> Granule:
    """
    Prepare the Granule for creating metadata and submitting it.
    """
    return dataclasses.replace(
        granule,
        submission_time=dt.datetime.now(dt.timezone.utc).isoformat(),
        uuid=str(uuid.uuid4()),
    )


def derived_ummg_filename(ummg_path: Path, granule_id: str) -> Path:
    return ummg_path.joinpath(granule_id + ".json")


def find_existing_ummg(configuration: config.Config, granule: Granule) -> Granule:
    ummg_filename = derived_ummg_filename(
        configuration.ummg_path(), granule.producer_granule_id
    )

    if ummg_filename.exists():
        return dataclasses.replace(granule, ummg_filename=ummg_filename)
    else:
        return granule


def create_ummg(configuration: config.Config, granule: Granule) -> Granule:
    """
    Create the UMM-G file for the Granule.
    """
    # Return if we are not overwriting UMM-G and it already exists.
    if granule.ummg_filename != Maybe.empty and not configuration.overwrite_ummg:
        return granule

    ummg_file_path = derived_ummg_filename(
        configuration.ummg_path(), granule.producer_granule_id
    )

    gsr = granule.collection.granule_spatial_representation

    # Get premet content if it exists.
    premet_content = utilities.premet_values(granule.premet_filename)
    temporal_content = utilities.external_temporal_values(
        configuration.collection_temporal_override, premet_content, granule
    )

    # Get spatial coverage from spatial file if it exists
    spatial_content = utilities.external_spatial_values(
        configuration.collection_geometry_override, gsr, granule
    )

    # Populated summary dict looks like:
    # {
    #     'size_in_bytes' => integer representing the sum of the sizes of
    #                        *all* data files associated with the granule,
    #     'production_date_time'  => iso datetime string,
    #     'temporal' => an array of one (data represent a single point in time)
    #                   or two (data cover a time range) datetime strings
    #     'geometry' => an array of {'Longitude': x, 'Latitude': y} dicts
    # }

    summary = {
        "production_date_time": utilities.ensure_iso_datetime(
            configuration.date_modified
        ),
        "size_in_bytes": granule.size(),
    } | granule.data_reader(
        granule.reference_data_filename,
        temporal_content,
        spatial_content,
        configuration,
        gsr,
    )

    summary["spatial_extent"] = populate_spatial(
        gsr, summary["geometry"], configuration, spatial_content
    )
    summary["temporal_extent"] = populate_temporal(summary["temporal"])
    summary["additional_attributes"] = populate_additional_attributes(
        premet_content, constants.UMMG_ADDITIONAL_ATTRIBUTES
    )
    summary["platforms"] = populate_additional_attributes(
        premet_content, constants.UMMG_PLATFORM
    )
    summary["ummg_schema_version"] = constants.UMMG_JSON_SCHEMA_VERSION

    # Populate the body template
    body = ummg_body_template().safe_substitute(
        dataclasses.asdict(granule) | dataclasses.asdict(granule.collection) | summary
    )

    # Save it all in a file.
    with open(ummg_file_path, "tw") as f:
        print(body, file=f)

    return dataclasses.replace(granule, ummg_filename=ummg_file_path)


def stage_files(configuration: config.Config, granule: Granule) -> Granule:
    """
    Stage a set of files for the Granule in S3.
    """
    all_filenames = concat(
        granule.data_filenames, {granule.ummg_filename}, granule.browse_filenames
    )
    for fn in all_filenames:
        filename = os.path.basename(fn)
        bucket_path = s3_object_path(granule, filename)
        with open(fn, "rb") as f:
            aws.stage_file(configuration.staging_bucket_name, bucket_path, file=f)

    return granule


def create_cnm(configuration: config.Config, granule: Granule) -> Granule:
    """
    Create a CNM submission message for the Granule.
    """
    files_template = cnms_files_template()
    body_template = cnms_body_template()
    populated_file_templates = []

    granule_files = {
        "data": granule.data_filenames,
        "metadata": [granule.ummg_filename],
        "browse": granule.browse_filenames,
    }
    for type, files in granule_files.items():
        for file in files:
            populated_file_templates.append(
                json.loads(
                    files_template.safe_substitute(
                        cnms_file_json_parts(
                            configuration.staging_bucket_name, granule, file, type
                        )
                    )
                )
            )

    return dataclasses.replace(
        granule,
        cnm_message=body_template.safe_substitute(
            dataclasses.asdict(granule)
            | dataclasses.asdict(granule.collection)
            | dataclasses.asdict(configuration)
            | {
                "file_content": json.dumps(populated_file_templates),
                "cnm_schema_version": constants.CNM_JSON_SCHEMA_VERSION,
            }
        ),
    )


def write_cnm(configuration: config.Config, granule: Granule) -> Granule:
    """
    Write a CNM message to a file.
    """
    if configuration.write_cnm_file:
        cnm_file = configuration.cnm_path().joinpath(
            granule.producer_granule_id + ".cnm.json"
        )
        with open(cnm_file, "tw") as f:
            print(granule.cnm_message, file=f)
    return granule


def publish_cnm(configuration: config.Config, granule: Granule) -> Granule:
    """
    Publish a CNM message to a Kinesis stream.
    """
    stream_name = configuration.kinesis_stream_name
    aws.post_to_kinesis(stream_name, granule.cnm_message)
    return granule


# -------------------------------------------------------------------
# Logging functions
# -------------------------------------------------------------------


def log_ledger(ledger: Ledger) -> Ledger:
    """Log a Ledger of the operations performed on a Granule."""
    logger = logging.getLogger(constants.ROOT_LOGGER)
    logger.info("")
    logger.info(f"Granule: {ledger.granule.producer_granule_id}")
    logger.info(f"  * UUID           : {ledger.granule.uuid}")
    logger.info(f"  * Submission time: {ledger.granule.submission_time}")
    logger.info(f"  * Start          : {ledger.startDatetime}")
    logger.info(f"  * End            : {ledger.endDatetime}")
    logger.info(f"  * Successful     : {ledger.successful}")
    logger.debug("  * Actions:")
    for a in ledger.actions:
        logger.debug(f"      + Name: {a.name}")
        logger.debug(f"        Start     : {a.startDatetime}")
        logger.debug(f"        End       : {a.endDatetime}")
        logger.debug(f"        Successful: {a.successful}")
        if not a.successful:
            logger.debug(f"        Reason    : {a.message}")
    return ledger


def summarize_results(ledgers: list[Ledger]) -> None:
    """
    Log a summary of the operations performed on all Granules.
    """
    successful_count = len(list(filter(lambda r: r.successful, ledgers)))
    failed_count = len(list(filter(lambda r: not r.successful, ledgers)))
    if len(ledgers) > 0:
        start = ledgers[0].startDatetime
        end = ledgers[-1].endDatetime
    else:
        start = dt.datetime.now()
        end = dt.datetime.now()

    logger = logging.getLogger(constants.ROOT_LOGGER)
    logger.info("Processing Summary")
    logger.info("==================")
    logger.info(f"Granules  : {len(ledgers)}")
    logger.info(f"Start     : {start}")
    logger.info(f"End       : {end}")
    logger.info(f"Successful: {successful_count}")
    logger.info(f"Failed    : {failed_count}")


# -------------------------------------------------------------------
# Utility functions
# -------------------------------------------------------------------


def cnms_file_json_parts(staging_bucket_name, granule, file, file_type):
    file_mapping = dict()
    file_name = os.path.basename(file)
    file_mapping["file_size"] = os.path.getsize(file)
    file_mapping["file_type"] = file_type
    file_mapping["checksum"] = checksum(file)
    file_mapping["file_name"] = file_name
    file_mapping["staging_uri"] = s3_url(staging_bucket_name, granule, file_name)

    return file_mapping


def s3_url(staging_bucket_name, granule, filename):
    """
    Returns the full s3 URL for the given file name.
    """
    object_path = s3_object_path(granule, filename)
    return f"s3://{staging_bucket_name}/{object_path}"


def s3_object_path(granule, filename):
    """
    Returns the full s3 object path for the granule
    """
    prefix = Template("external/${auth_id}/${version}/${uuid}/").safe_substitute(
        {
            "auth_id": granule.collection.auth_id,
            "version": granule.collection.version,
            "uuid": granule.uuid,
        }
    )
    return prefix + filename


def checksum(file):
    BUF_SIZE = 65536
    sha256 = hashlib.sha256()
    with open(file, "rb") as f:
        while True:
            data = f.read(BUF_SIZE)
            if not data:
                break
            sha256.update(data)

    return sha256.hexdigest()


def populate_spatial(
    spatial_representation: str,
    spatial_values: list,
    configuration: config.Config = None,
    spatial_content: list = None,
) -> str:
    """
    Return a string representation of a geometry (point, bounding box, gpolygon)
    Optionally generates optimized polygons when spatial files are present.
    """
    # Check if we should generate polygons for spatial file data
    if (
        configuration is not None
        and configuration.spatial_polygon_enabled
        and spatial_content is not None
        and spatial_representation == constants.GEODETIC
        and len(spatial_values) >= 3
    ):
        try:
            # Create configured polygon generator using partial application
            generate_polygon = partial(
                create_flightline_polygon,
                target_coverage=configuration.spatial_polygon_target_coverage,
                max_vertices=configuration.spatial_polygon_max_vertices,
                cartesian_tolerance=configuration.spatial_polygon_cartesian_tolerance,
            )

            # Extract lon/lat arrays from spatial_values
            lons = [point["Longitude"] for point in spatial_values]
            lats = [point["Latitude"] for point in spatial_values]

            # Generate polygon using our configured spatial module
            polygon, metadata = generate_polygon(lons, lats)

            if polygon is not None:
                # Convert shapely polygon to UMM-G format
                coords = list(polygon.exterior.coords)
                polygon_points = [
                    {"Longitude": float(lon), "Latitude": float(lat)}
                    for lon, lat in coords
                ]

                # Use the existing template system
                return ummg_spatial_gpolygon_template().safe_substitute(
                    {"points": json.dumps(polygon_points)}
                )

        except Exception as e:
            # If polygon generation fails, fall back to original behavior
            import logging

            logger = logging.getLogger(constants.ROOT_LOGGER)
            logger.warning(
                f"Polygon generation failed, using original spatial processing: {e}"
            )

    # Original behavior for all other cases
    match spatial_representation:
        case constants.CARTESIAN:
            return populate_bounding_rectangle(spatial_values)

        case constants.GEODETIC:
            return populate_point_or_polygon(spatial_values)

        case _:
            raise Exception("Unknown granule spatial representation.")


def populate_bounding_rectangle(spatial_values):
    """
    Return a string representation of a bounding rectangle
    """
    # Only two points representing (UL, LR) of a rectangle are allowed.
    if len(spatial_values) == 2:
        return ummg_spatial_rectangle_template().safe_substitute(
            {
                "west": spatial_values[0]["Longitude"],
                "north": spatial_values[0]["Latitude"],
                "east": spatial_values[1]["Longitude"],
                "south": spatial_values[1]["Latitude"],
            }
        )
    else:
        raise Exception(
            "Cartesian granule spatial representation only supports two points for a bounding rectangle."
        )


def populate_point_or_polygon(spatial_values):
    """
    Return a string representation of a point or polygon, based on the length
    of the spatial_values list.
    """
    template = ummg_spatial_gpolygon_template

    if len(spatial_values) == 1:
        template = ummg_spatial_point_template
    elif len(spatial_values) < 4:
        raise Exception("Closed polygon requires at least four points.")

    return template().safe_substitute({"points": json.dumps(spatial_values)})


def populate_temporal(datetime_values):
    """
    Return a string representation of a temporal range or single value, as appropriate.
    """
    if isinstance(datetime_values[0], dict):
        return ummg_temporal_range_template().safe_substitute(
            {"date_time_range": json.dumps(datetime_values[0])}
        )
    else:
        return ummg_temporal_single_template().safe_substitute(
            {"date_time": datetime_values[0]}
        )


def populate_additional_attributes(premet_content, ummg_key):
    """
    Return a string representation of any additional attributes or platform information
    found in a premet file.
    """
    if premet_content is None:
        return ""

    if ummg_key in premet_content:
        # This is set up as a generic key-value output in the template so the same template
        # can be used for additional attributes and platforms.
        # TODO: Should the "populate" methods be in utilities, not here?
        return ummg_additional_attributes_template().safe_substitute(
            {
                "key": ummg_key,
                "attributes": json.dumps(premet_content[ummg_key]),
            }
        )

    return ""


def ummg_body_template():
    return initialize_template(constants.UMMG_BODY_TEMPLATE)


def ummg_temporal_single_template():
    return initialize_template(constants.UMMG_TEMPORAL_SINGLE_TEMPLATE)


def ummg_temporal_range_template():
    return initialize_template(constants.UMMG_TEMPORAL_RANGE_TEMPLATE)


def ummg_spatial_gpolygon_template():
    return initialize_template(constants.UMMG_SPATIAL_GPOLYGON_TEMPLATE)


def ummg_spatial_rectangle_template():
    return initialize_template(constants.UMMG_SPATIAL_RECTANGLE_TEMPLATE)


def ummg_spatial_point_template():
    return initialize_template(constants.UMMG_SPATIAL_POINT_TEMPLATE)


def ummg_additional_attributes_template():
    return initialize_template(constants.UMMG_ADDITIONAL_ATTRIBUTES_TEMPLATE)


def cnms_body_template():
    return initialize_template(constants.CNM_BODY_TEMPLATE)


def cnms_files_template():
    return initialize_template(constants.CNM_FILES_TEMPLATE)


def _open_text(anchor, name):
    for t in importlib.resources.files(anchor).iterdir():
        if t.name == name:
            return t.read_text()
    return None


def initialize_template(resource_location):
    return Template(_open_text(*resource_location))


def validate(configuration, content_type):
    """
    Validate local CNM or UMM-G (JSON) files
    """
    output_file_path = file_type_path(configuration, content_type)
    schema_resource_location, dummy_json = schema_file_path(content_type)

    logger = logging.getLogger(constants.ROOT_LOGGER)
    logger.info("")
    logger.info(f"Validating files in {output_file_path}...")

    schema = json.loads(_open_text(*schema_resource_location))
    # loop through all files and validate each one
    for json_file in output_file_path.glob("*.json"):
        apply_schema(schema, json_file, dummy_json)

    logger.info("Validations complete.")
    return True


def file_type_path(configuration, content_type):
    """
    Return directory containing JSON files to be validated.
    """
    match content_type:
        case "cnm":
            return configuration.cnm_path()
        case "ummg":
            return configuration.ummg_path()
        case _:
            return ""


def schema_file_path(content_type):
    """
    Identify the schema to be used for validation
    """
    dummy_json = dict()
    match content_type:
        case "cnm":
            return constants.CNM_JSON_SCHEMA, dummy_json
        case "ummg":
            # We intentionally create UMM-G output with a couple of parts missing,
            # so we need to fill in the gaps with dummy values during validation.
            dummy_json["ProviderDates"] = [{"Date": "2000", "Type": "Create"}]
            dummy_json["GranuleUR"] = "FakeUR"
            return constants.UMMG_JSON_SCHEMA, dummy_json
        case _:
            return "", {}


def apply_schema(schema, json_file, dummy_json):
    """
    Apply JSON schema to generated JSON content.
    """
    logger = logging.getLogger(constants.ROOT_LOGGER)
    with open(json_file) as jf:
        json_content = json.load(jf)
        try:
            jsonschema.validate(instance=json_content | dummy_json, schema=schema)
            logger.info(f"No validation errors: {json_file}")
        except ValidationError as err:
            logger.error(
                f"""Validation failed for "{err.validator}"\
                in {json_file}: {err.validator_value}"""
            )

    return True<|MERGE_RESOLUTION|>--- conflicted
+++ resolved
@@ -31,11 +31,6 @@
     first,
     get_in,
     last,
-<<<<<<< HEAD
-=======
-    notnone,
-    one,
->>>>>>> 50210ac5
     partial,
     rcompose,
     some,
