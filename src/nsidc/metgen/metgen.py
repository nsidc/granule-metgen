import configparser
import hashlib
import json
import os.path
from pathlib import Path
from string import Template

from pyfiglet import Figlet
from rich.prompt import Confirm, Prompt

from nsidc.metgen import aws
from nsidc.metgen import config
from nsidc.metgen import netcdf_to_ummg


SOURCE_SECTION_NAME = 'Source'
COLLECTION_SECTION_NAME = 'Collection'
DESTINATION_SECTION_NAME = 'Destination'
SETTINGS_SECTION_NAME = 'Settings'
UMMG_BODY_TEMPLATE = 'src/nsidc/metgen/templates/ummg_body_template.json'
UMMG_TEMPORAL_TEMPLATE = 'src/nsidc/metgen/templates/ummg_temporal_single_template.json'
UMMG_SPATIAL_TEMPLATE = 'src/nsidc/metgen/templates/ummg_horizontal_rectangle_template.json'
CNM_BODY_TEMPLATE = 'src/nsidc/metgen/templates/cnm_body_template.json'
CNM_FILES_TEMPLATE = 'src/nsidc/metgen/templates/cnm_files_template.json'


def banner():
    """
    Displays the name of this utility using incredible ASCII-art.
    """
    f = Figlet(font='slant')
    return f.renderText('Instameta')

# TODO require a non-blank input for elements that have no default value
def init_config(configuration_file):
    """
    Prompts the user for configuration values and then creates a valid configuration file.
    """
    print("""This utility will create a granule metadata configuration file by prompting """
          """you for values for each of the configuration parameters.""")
    print()
    # prompt for config file name if it's not provided
    if not configuration_file:
        configuration_file = Prompt.ask("configuration file name", default="example.ini")
        # TODO check file name is safe
    else:
        print(f'Creating configuration file {configuration_file}')
        print()

    if (os.path.exists(configuration_file)):
        print(f'WARNING: The {configuration_file} already exists.')
        overwrite = Confirm.ask("Overwrite?")
        if not overwrite:
            print('Not overwriting existing file. Exiting.')
            exit(1)

    cfg_parser = configparser.ConfigParser()

    print()
    print(f'{SOURCE_SECTION_NAME} Data Parameters')
    print('--------------------------------------------------')
    cfg_parser.add_section(SOURCE_SECTION_NAME)
    cfg_parser.set(SOURCE_SECTION_NAME, "data_dir", Prompt.ask("Data directory", default="data"))
    print()

    print()
    print(f'{COLLECTION_SECTION_NAME} Parameters')
    print('--------------------------------------------------')
    cfg_parser.add_section(COLLECTION_SECTION_NAME)
    cfg_parser.set(COLLECTION_SECTION_NAME, "auth_id", Prompt.ask("Authoritative ID"))
    cfg_parser.set(COLLECTION_SECTION_NAME, "version", Prompt.ask("Version"))
    cfg_parser.set(COLLECTION_SECTION_NAME, "provider", Prompt.ask("Provider"))
    print()

    print()
    print(f'{DESTINATION_SECTION_NAME} Parameters')
    print('--------------------------------------------------')
    cfg_parser.add_section(DESTINATION_SECTION_NAME)
    cfg_parser.set(DESTINATION_SECTION_NAME, "local_output_dir", Prompt.ask("Local output directory", default="output"))
    cfg_parser.set(DESTINATION_SECTION_NAME, "ummg_dir", Prompt.ask("Local UMM-G output directory (relative to local output directory)", default="ummg"))
    cfg_parser.set(DESTINATION_SECTION_NAME, "kinesis_stream_name", Prompt.ask("Kinesis stream name"))
    cfg_parser.set(DESTINATION_SECTION_NAME, "staging_bucket_name", Prompt.ask("Cumulus s3 bucket name"))
    cfg_parser.set(DESTINATION_SECTION_NAME, "write_cnm_file", Prompt.ask("Write CNM messages to files (True/False)"))

    print()
    print(f'{SETTINGS_SECTION_NAME} Parameters')
    print('--------------------------------------------------')
    cfg_parser.add_section(SETTINGS_SECTION_NAME)
    cfg_parser.set(SETTINGS_SECTION_NAME, "checksum_type", Prompt.ask("Checksum type", default="SHA256"))

    print()
    print(f'Saving new configuration: {configuration_file}')
    with open(configuration_file, "tw") as file:
        cfg_parser.write(file)

    return configuration_file

def process(configuration):
    """
    Processes input files by creating UMM-G metadata, staging the science and
    metadata files, and publishing a CNM message.
    """
    configuration.show()
    print()

    print('--------------------------------------------------')

    valid, errors = config.validate(configuration)
    if not valid:
        print("The configuration is invalid:")
        for msg in errors:
            print(" * " + msg)
        raise Exception('Invalid configuration')

    granules = granule_paths(Path(configuration.data_dir))
    print(f'Found {len(granules)} granules to process')
    if configuration.number < 1 or configuration.number >= len(granules):
        print('Processing all available granules')
    else:
        print(f'Processing the first {configuration.number} granule(s)')
        granules = granules[:configuration.number]
    print()

    # TODO: create local_output_dir, ummg_dir, and cnm subdir if they don't exist
    ummg_path = Path(configuration.local_output_dir, configuration.ummg_dir)
    all_existing_ummg = [os.path.basename(i) for i in ummg_path.glob('*.json')]

    # initialize template content common to all files
    cnms_template = cnms_body_template()
    processed_count = 0

<<<<<<< HEAD
    for producer_granule_id, granule_files in granules.items():
        print('--------------------------------------------------')
        print(f'Processing {producer_granule_id}:')
        print()
=======
    for producer_granule_id, granule_files in granules:
        print('--------------------------------------------------')
        print(f'Processing {producer_granule_id}...')
>>>>>>> e138c9a1

        # Add producer_granule_id and information from CMR.
        mapping = configuration.enhance(producer_granule_id)

        ummg_file = find_or_create_ummg(mapping, granule_files['data'], ummg_path, all_existing_ummg)
        if not ummg_file:
            print(f'No UMM-G file for {producer_granule_id}, skipping.')
            continue

        granule_files['metadata'] = [ummg_file]

        processed_count += 1

        stage(mapping, granule_files=granule_files)
        cnm_content = cnms_message(mapping,
                                   body_template=cnms_template,
                                   granule_files=granule_files)
        publish_cnm(mapping, cnm_content)
        print()

    print('--------------------------------------------------')
    print(f'Processed {processed_count} source files')

def granule_paths(data_dir):
    # Returns a list of tuples containing the "producer granule id" and a dict
    # containing the key 'data' with a list of one or more files identified as 
    # part of the same granule. We still need code to identify the common
    # basename for the cases where more than one file exists per granule (or
    # the case where an ancillary file is associated with the granule), and to
    # add the correct "type" of the file. See the CNM spec for a list of types.
    # At the moment the assumption is one (netCDF!) file per granule, with a
    # type of "data," plus a metadata (UMM-G) file.
    producer_granule_ids = [os.path.basename(f) for f in data_dir.glob('*.nc')]
    granule_data_files = [{ 'data': [f] } for f in data_dir.glob('*.nc')]

    return list(zip(producer_granule_ids, granule_data_files))

def find_or_create_ummg(mapping, data_file_paths, ummg_path, all_existing_ummg):
    """
    Look for an existing UMM-G file. If nothing found, create a new one.

    Returns complete path to file.
    """
    ummg_file = mapping['producer_granule_id'] + '.json'
    ummg_file_path = os.path.join(ummg_path, ummg_file)
    if ummg_file in all_existing_ummg:
        return (ummg_file_path)
    else:
        return create_ummg(mapping, data_file_paths, ummg_file_path)

def create_ummg(mapping, data_file_paths, ummg_file_path):
    # Open data files and retrieve metadata. Eventually need a way to hook in
    # custom code to read different data file types, or scrape metadata from
    # file names, etc.
    # metadata_details dict looks like:
    # {
    #   data_file: {
    #       'size_in_bytes' => integer,
    #       'production_date_time'  => iso datetime string,
    #       'begin_date_time' and 'end_date_time' OR 'date_time'
    #       'geometry' => {'west' => , 'north' => , 'east' => , 'south' => }
    #   }
    # }
    metadata_details = {}

    for data_file in data_file_paths:
        # Assumes netCDF!
        metadata_details[data_file] = netcdf_to_ummg.extract_metadata(data_file)

    # Collapse information about (possibly) multiple files into a "granule" summary.
    summary = metadata_summary(metadata_details)

    # Populate the body template and convert to JSON
    body_json = json.loads(ummg_body_template().safe_substitute(mapping | summary))

    # Cram JSON for temporal and spatial coverage into the body of the metadata content.
    body_json['SpatialExtent']['HorizontalSpatialDomain'] = json.loads(ummg_spatial_template().safe_substitute(summary['geometry']))
    body_json['TemporalExtent'] = json.loads(ummg_temporal_template().safe_substitute(summary))

    # Save it all in a file.
    with open(ummg_file_path, "tw") as f:
        print(json.dumps(body_json), file=f)

    print(f'Created ummg file {ummg_file_path}')
    return ummg_file_path

# size is a sum of all associated data file sizes.
# production datetime, temporal coverage, spatial coverage (geometry): simply use values from first data file entry
def metadata_summary(details):
    summary = {}
    default = list(details.values())[0]

    summary['size_in_bytes'] = sum([x['size_in_bytes'] for x in details.values()])
    summary['production_date_time'] = default['production_date_time']
    summary['date_time'] = default['date_time']
    summary['geometry'] = default['geometry']
    return summary

def stage(mapping, granule_files={}):
    """
    Stage all files related to a granule to a Cumulus location
    """
    for file_type, file_paths in granule_files.items():
        for file_path in file_paths:
            file_name = os.path.basename(file_path)
            bucket_path = s3_object_path(mapping, file_name)
            with open(file_path, 'rb') as f:
                bucket_name = mapping['staging_bucket_name']
                aws.stage_file(bucket_name, bucket_path, file=f)
                print(f'Staged {file_name} to bucket {bucket_name}{bucket_path}')

def cnms_message(mapping, body_template='', granule_files={}):

    # Break up the JSON string into its components so information about multiple files is
    # easier to add.
    body_content = body_template.safe_substitute(mapping)
    body_json = json.loads(body_content)

    file_template = cnms_files_template()

    for type, files in granule_files.items():
        for file in files:
            file_json = file_template.safe_substitute(cnms_file_json_parts(mapping, file, type))
            body_json['product']['files'].append(json.loads(file_json))

    # Serialize the populated values back to JSON
    return json.dumps(body_json)

def cnms_file_json_parts(mapping, file, file_type):
    file_mapping = dict(mapping)
    file_name = os.path.basename(file)
    file_mapping['file_size'] = os.path.getsize(file)
    file_mapping['file_type'] = file_type
    file_mapping['checksum'] = checksum(file)
    file_mapping['file_name'] = file_name
    file_mapping['staging_uri'] = s3_url(mapping, file_name)
    return file_mapping

def publish_cnm(mapping, cnm_message):
    if mapping['write_cnm_file']:
        cnm_file = os.path.join(mapping['local_output_dir'], 'cnm', mapping['producer_granule_id'] + '.cnm.json')
        with open(cnm_file, "tw") as f:
            print(cnm_message, file=f)
        print(f'Saved CNM message {cnm_message} to {cnm_file}')
    stream_name = mapping['kinesis_stream_name']
    aws.post_to_kinesis(stream_name, cnm_message)
    print(f'Published CNM message to Kinesis stream {stream_name}')

def checksum(file):
    BUF_SIZE = 65536
    sha256 = hashlib.sha256()
    with open(file, 'rb') as f:
        while True:
            data = f.read(BUF_SIZE)
            if not data:
                break
            sha256.update(data)

    return sha256.hexdigest()

def s3_url(mapping, name):
    """
    Returns the full s3 URL for the given file name.
    """
    bucket_name = mapping['staging_bucket_name']
    object_path = s3_object_path(mapping, name)
    return f's3://{bucket_name}{object_path}'

def s3_object_path(mapping, name):
    """
    Returns the full s3 object path for the given file name.
    """
    template = Template('/external/${auth_id}/${version}/${uuid}/')
    return(template.safe_substitute(mapping) + name)

def ummg_body_template():
    return initialize_template(UMMG_BODY_TEMPLATE)

def ummg_temporal_template():
    return initialize_template(UMMG_TEMPORAL_TEMPLATE)

def ummg_spatial_template():
    return initialize_template(UMMG_SPATIAL_TEMPLATE)

def cnms_body_template():
    return initialize_template(CNM_BODY_TEMPLATE)

def cnms_files_template():
    return initialize_template(CNM_FILES_TEMPLATE)

def initialize_template(file):
    with open(file) as template_file:
        template_str = template_file.read()

    return Template(template_str)<|MERGE_RESOLUTION|>--- conflicted
+++ resolved
@@ -129,16 +129,10 @@
     cnms_template = cnms_body_template()
     processed_count = 0
 
-<<<<<<< HEAD
     for producer_granule_id, granule_files in granules.items():
         print('--------------------------------------------------')
         print(f'Processing {producer_granule_id}:')
         print()
-=======
-    for producer_granule_id, granule_files in granules:
-        print('--------------------------------------------------')
-        print(f'Processing {producer_granule_id}...')
->>>>>>> e138c9a1
 
         # Add producer_granule_id and information from CMR.
         mapping = configuration.enhance(producer_granule_id)
