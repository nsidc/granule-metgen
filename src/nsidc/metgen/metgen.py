--- conflicted
+++ resolved
@@ -14,12 +14,8 @@
 import os.path
 import sys
 import uuid
-<<<<<<< HEAD
 from collections.abc import Callable
 from functools import cache
-from importlib.resources import open_text
-=======
->>>>>>> ee8cc0e3
 from pathlib import Path
 from string import Template
 
