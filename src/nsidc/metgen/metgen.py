import configparser
import dataclasses
import datetime as dt
import hashlib
import json
import jsonschema
import logging
import os.path
import sys
from typing import Callable
from pathlib import Path
from string import Template
import uuid

from funcy import all, filter, partial, rcompose, take
from pyfiglet import Figlet
from returns.maybe import Maybe
from rich.prompt import Confirm, Prompt

from nsidc.metgen import aws
from nsidc.metgen import config
from nsidc.metgen import constants
from nsidc.metgen import netcdf_reader


# -------------------------------------------------------------------
CONSOLE_FORMAT = "%(message)s"
LOGFILE_FORMAT = "%(asctime)s|%(levelname)s|%(name)s|%(message)s"

# -------------------------------------------------------------------
# Top-level functions which expose operations to the CLI
# -------------------------------------------------------------------

def init_logging(configuration: config.Config):
    """
    Initialize the logger for metgenc.
    """
    logger = logging.getLogger('metgenc')
    logger.setLevel(logging.DEBUG)

    console_handler = logging.StreamHandler(sys.stdout)
    console_handler.setLevel(logging.INFO)
    console_handler.setFormatter(logging.Formatter(CONSOLE_FORMAT))
    logger.addHandler(console_handler)

    logfile_handler = logging.FileHandler("metgenc.log", "a")
    logfile_handler.setLevel(logging.DEBUG)
    logfile_handler.setFormatter(logging.Formatter(LOGFILE_FORMAT))
    logger.addHandler(logfile_handler)

def banner():
    """
    Displays the name of this utility using incredible ASCII-art.
    """
    f = Figlet(font='slant')
    return f.renderText('metgenc')

# TODO require a non-blank input for elements that have no default value
def init_config(configuration_file):
    """
    Prompts the user for configuration values and then creates a valid configuration file.
    """
    print("""This utility will create a granule metadata configuration file by prompting """
          """you for values for each of the configuration parameters.""")
    print()
    # prompt for config file name if it's not provided
    if not configuration_file:
        configuration_file = Prompt.ask("configuration file name", default="example.ini")
        # TODO check file name is safe
    else:
        print(f'Creating configuration file {configuration_file}')
        print()

    if (os.path.exists(configuration_file)):
        print(f'WARNING: The {configuration_file} already exists.')
        overwrite = Confirm.ask("Overwrite?")
        if not overwrite:
            print('Not overwriting existing file. Exiting.')
            exit(1)

    cfg_parser = configparser.ConfigParser()

    print()
    print(f'{constants.SOURCE_SECTION_NAME} Data Parameters')
    print('--------------------------------------------------')
    cfg_parser.add_section(constants.SOURCE_SECTION_NAME)
    cfg_parser.set(constants.SOURCE_SECTION_NAME, "data_dir", Prompt.ask("Data directory", default="data"))
    print()

    print()
    print(f'{constants.COLLECTION_SECTION_NAME} Parameters')
    print('--------------------------------------------------')
    cfg_parser.add_section(constants.COLLECTION_SECTION_NAME)
    cfg_parser.set(constants.COLLECTION_SECTION_NAME, "auth_id", Prompt.ask("Authoritative ID"))
    cfg_parser.set(constants.COLLECTION_SECTION_NAME, "version", Prompt.ask("Version"))
    cfg_parser.set(constants.COLLECTION_SECTION_NAME, "provider", Prompt.ask("Provider"))
    print()

    print()
    print(f'{constants.DESTINATION_SECTION_NAME} Parameters')
    print('--------------------------------------------------')
    cfg_parser.add_section(constants.DESTINATION_SECTION_NAME)
    cfg_parser.set(constants.DESTINATION_SECTION_NAME, "local_output_dir", Prompt.ask("Local output directory", default="output"))
    cfg_parser.set(constants.DESTINATION_SECTION_NAME, "ummg_dir", Prompt.ask("Local UMM-G output directory (relative to local output directory)", default="ummg"))
    cfg_parser.set(constants.DESTINATION_SECTION_NAME, "kinesis_stream_name", Prompt.ask("Kinesis stream name", default=constants.DEFAULT_STAGING_KINESIS_STREAM))
    cfg_parser.set(constants.DESTINATION_SECTION_NAME, "staging_bucket_name", Prompt.ask("Cumulus s3 bucket name", default=constants.DEFAULT_STAGING_BUCKET_NAME))
    cfg_parser.set(constants.DESTINATION_SECTION_NAME, "write_cnm_file", Prompt.ask("Write CNM messages to files? (True/False)", default=constants.DEFAULT_WRITE_CNM_FILE))
    cfg_parser.set(constants.DESTINATION_SECTION_NAME, "overwrite_ummg", Prompt.ask("Overwrite existing UMM-G files? (True/False)", default=constants.DEFAULT_OVERWRITE_UMMG))

    print()
    print(f'{constants.SETTINGS_SECTION_NAME} Parameters')
    print('--------------------------------------------------')
    cfg_parser.add_section(constants.SETTINGS_SECTION_NAME)
    cfg_parser.set(constants.SETTINGS_SECTION_NAME, "checksum_type", Prompt.ask("Checksum type", default=constants.DEFAULT_CHECKSUM_TYPE))

    print()
    print(f'Saving new configuration: {configuration_file}')
    with open(configuration_file, "tw") as file:
        cfg_parser.write(file)

    return configuration_file

def fn_process(configuration):
    gs = granules(Path(configuration.data_dir))
    work = [granule_work(g) for g in gs]
    results = [process_work(w) for w in work]
    summary = summarize_results(results)

# -------------------------------------------------------------------
# Data structures for processing Granules and recording results
# -------------------------------------------------------------------

@dataclasses.dataclass
class Collection:
    """Collection info required to ingest a granule"""
    auth_id: str
    version: int

@dataclasses.dataclass
class Granule:
    """Granule to ingest"""
    producer_granule_id: str
    collection: Maybe[Collection] = Maybe.empty
    data_filenames: list[str] = dataclasses.field(default_factory=list)
    ummg_filename: Maybe[str] = Maybe.empty
    submission_time: Maybe[str] = Maybe.empty
    uuid: Maybe[str] = Maybe.empty
    cnm_message: Maybe[str] = Maybe.empty

@dataclasses.dataclass
class Action:
    """An audit of a single action performed on a Granule"""
    name: str
    successful: bool
    message: str
    startDatetime: Maybe[dt.datetime] = Maybe.empty
    endDatetime: Maybe[dt.datetime] = Maybe.empty

@dataclasses.dataclass
class Ledger:
    """An audit of the Actions performed on a Granule"""
    granule: Granule
    actions: list[Action] = dataclasses.field(default_factory=list)
    successful: bool = False
    startDatetime: Maybe[dt.datetime] = Maybe.empty
    endDatetime: Maybe[dt.datetime] = Maybe.empty

# -------------------------------------------------------------------

def process(configuration: config.Config) -> None:
    """
    Process all Granules and record the results and summary.
    """
    # TODO: Do any prep actions, like mkdir, etc

    # Ordered list of operations to perform on each granule
    operations = [
            granule_collection,
            prepare_granule,
            find_existing_ummg,
            create_ummg,
            stage_files,
            create_cnm,
            write_cnm,
            publish_cnm,
        ]

    # Bind the configuration to each operation
    configured_operations = [partial(fn, configuration) for fn in operations]

    # Wrap each operation with a 'recorder' function
    recorded_operations = [partial(recorder, fn) for fn in configured_operations]

    # The complete pipeline of actions initializes a Ledger, performs all the
    # operations, finalizes a Ledger, and logs the details of the Ledger.
    pipeline = rcompose(
        start_ledger, 
        *recorded_operations, 
        end_ledger, 
        log_ledger
    )

    # Find all of the input granule files, limit the size of the list based
    # on the configuration, and execute the pipeline on each of the granules.
    candidate_granules = [Granule(p.name, data_filenames=[str(p)])
                          for p in Path(configuration.data_dir).glob('*.nc')]
    granules = take(configuration.number, candidate_granules)
    results = [pipeline(g) for g in granules]

    summarize_results(results)

# -------------------------------------------------------------------

def recorder(fn: Callable[[Granule], Granule], ledger: Ledger) -> Ledger:
    """
    Higher-order function that, given a granule operation function and a
    Ledger, will execute the function on the Ledger's granule, record the
    results, and return the resulting new Ledger.
    """
    # Execute the operation and record the result
    successful = True
    message = ''
    start = dt.datetime.now()
    new_granule = None
    try:
        new_granule = fn(ledger.granule)
    except Exception as e:
        successful = False
        message = str(e)
    end = dt.datetime.now()

    # Store the result in the Ledger
    new_actions = ledger.actions.copy()
    fn_name = fn.func.__name__ if hasattr(fn, 'func') else fn.__name__
    new_actions.append(
        Action(
            fn_name,
            successful=successful,
            message=message,
            startDatetime=start,
            endDatetime=end
        )
    )

    return dataclasses.replace(
        ledger,
        granule=new_granule if new_granule else ledger.granule,
        actions=new_actions
    )

def start_ledger(granule: Granule) -> Ledger:
    """
    Start a new Ledger of the operations on the given Granule.
    """
    return Ledger(
        granule,
        startDatetime=dt.datetime.now()
    )

def end_ledger(ledger: Ledger) -> Ledger:
    """
    Finalize the Ledger of operations on its Granule.
    """
    return dataclasses.replace(
        ledger,
        endDatetime=dt.datetime.now(),
        successful=all([a.successful for a in ledger.actions])
    )

# -------------------------------------------------------------------
# Granule Operations
# -------------------------------------------------------------------

def granule_collection(configuration: config.Config, granule: Granule) -> Granule:
    """
    Find the Granule's Collection and add it to the Granule.
    """
    # TODO: When we start querying CMR, refactor the pipeline to retrieve
    # collection information from CMR once, then associate it with each
    # granule.
    return dataclasses.replace(
        granule, 
        collection=Collection(configuration.auth_id, configuration.version)
    )

def prepare_granule(configuration: config.Config, granule: Granule) -> Granule:
    """
    Prepare the Granule for creating metadata and submitting it.
    """
    return dataclasses.replace(
        granule, 
        submission_time=dt.datetime.now(dt.timezone.utc).isoformat(),
        uuid=str(uuid.uuid4())
    )

def find_existing_ummg(configuration: config.Config, granule: Granule) -> Granule:
    ummg_filename = configuration.ummg_path().joinpath(granule.producer_granule_id + '.json')

    if ummg_filename.exists():
        return dataclasses.replace(granule, ummg_filename=ummg_filename)
    else:
        return granule

def create_ummg(configuration: config.Config, granule: Granule) -> Granule:
    """
    Create the UMM-G file for the Granule.
    """
    # Return if we are not overwriting UMM-G and it already exists.
    if granule.ummg_filename != Maybe.empty and not configuration.overwrite_ummg:
        return granule

    ummg_file_path = configuration.ummg_path().joinpath(granule.producer_granule_id + '.json')

    # Populated metadata_details dict looks like:
    # {
    #   data_file: {
    #       'size_in_bytes' => integer,
    #       'production_date_time'  => iso datetime string,
    #       'temporal' => an array of one (data represent a single point in time)
    #                     or two (data cover a time range) datetime strings
    #       'geometry' => { 'points': a string representation of one or more lat/lon pairs }
    #   }
    # }
    metadata_details = {}
    for data_file in granule.data_filenames:
        metadata_details[data_file] = netcdf_reader.extract_metadata(data_file)

    # Collapse information about (possibly) multiple files into a granule summary.
    summary = metadata_summary(metadata_details)
    summary['spatial_extent'] = populate_spatial(summary['geometry'])
    summary['temporal_extent'] = populate_temporal(summary['temporal'])

    # Populate the body template
<<<<<<< HEAD
    body = ummg_body_template().safe_substitute(mapping | summary | { 'ummg_schema_version': constants.UMMG_JSON_SCHEMA_VERSION })
=======
    body = ummg_body_template().safe_substitute(
        dataclasses.asdict(granule) 
        | dataclasses.asdict(granule.collection) 
        | summary
    )
>>>>>>> 9c4387d9

    # Save it all in a file.
    with open(ummg_file_path, "tw") as f:
        print(body, file=f)

    return dataclasses.replace(
        granule,
        ummg_filename=ummg_file_path
    )

def stage_files(configuration: config.Config, granule: Granule) -> Granule:
    """
    Stage a set of files for the Granule in S3.
    """
    stuff = granule.data_filenames + [granule.ummg_filename]
    for fn in stuff:
        filename = os.path.basename(fn)
        bucket_path = s3_object_path(granule, filename)
        with open(fn, 'rb') as f:
            aws.stage_file(configuration.staging_bucket_name, bucket_path, file=f)

    return granule

def create_cnm(configuration: config.Config, granule: Granule) -> Granule:
    """
    Create a CNM submission message for the Granule.
    """
    files_template = cnms_files_template()
    body_template = cnms_body_template()
    populated_file_templates = []

    granule_files = {
        'data': granule.data_filenames,
        'metadata': [granule.ummg_filename]
    }
    for type, files in granule_files.items():
        for file in files:
            populated_file_templates.append(json.loads(files_template.safe_substitute(
                cnms_file_json_parts(configuration.staging_bucket_name,
                                     granule,
                                     file,
                                     type))))

    return dataclasses.replace(
        granule,
        cnm_message = body_template.safe_substitute(
                dataclasses.asdict(granule)
                | dataclasses.asdict(granule.collection)
                | dataclasses.asdict(configuration)
                | { 'file_content': json.dumps(populated_file_templates),
                    'cnm_schema_version': constants.CNM_JSON_SCHEMA_VERSION }
                )
    )

def write_cnm(configuration: config.Config, granule: Granule) -> Granule:
    """
    Write a CNM message to a file.
    """
    if configuration.write_cnm_file:
        cnm_file = configuration.cnm_path().joinpath(granule.producer_granule_id + '.cnm.json')
        with open(cnm_file, "tw") as f:
            print(granule.cnm_message, file=f)
    return granule

def publish_cnm(configuration: config.Config, granule: Granule) -> Granule:
    """
    Publish a CNM message to a Kinesis stream.
    """
    stream_name = configuration.kinesis_stream_name
    aws.post_to_kinesis(stream_name, granule.cnm_message)
    return granule

# -------------------------------------------------------------------
# Logging functions
# -------------------------------------------------------------------

def log_ledger(ledger: Ledger) -> Ledger:
    """Log a Ledger of the operations performed on a Granule."""
    logger = logging.getLogger("metgenc")
    logger.info(f"Granule: {ledger.granule.producer_granule_id}")
    logger.info(f"  * UUID           : {ledger.granule.uuid}")
    logger.info(f"  * Submission time: {ledger.granule.submission_time}")
    logger.info(f"  * Start          : {ledger.startDatetime}")
    logger.info(f"  * End            : {ledger.endDatetime}")
    logger.info(f"  * Successful     : {ledger.successful}")
    logger.debug(f"  * Actions:")
    for a in ledger.actions:
        logger.debug(f"      + Name: {a.name}")
        logger.debug(f"        Start     : {a.startDatetime}")
        logger.debug(f"        End       : {a.endDatetime}")
        logger.debug(f"        Successful: {a.successful}")
        if not a.successful:
            logger.debug(f"        Reason    : {a.message}")
    return ledger

def summarize_results(ledgers: list[Ledger]) -> None:
    """
    Log a summary of the operations performed on all Granules.
    """
    successful_count = len(list(filter(lambda r: r.successful, ledgers)))
    failed_count = len(list(filter(lambda r: not r.successful, ledgers)))
    logger = logging.getLogger("metgenc")
    logger.info("Processing Summary")
    logger.info("==================")
    logger.info(f"Granules  : {len(ledgers)}")
    logger.info(f"Start     : {ledgers[0].startDatetime}")
    logger.info(f"End       : {ledgers[-1].endDatetime}")
    logger.info(f"Successful: {successful_count}")
    logger.info(f"Failed    : {failed_count}")

# -------------------------------------------------------------------
# Utility functions
# -------------------------------------------------------------------

def cnms_file_json_parts(staging_bucket_name, granule, file, file_type):
    file_mapping = dict()
    file_name = os.path.basename(file)
    file_mapping['file_size'] = os.path.getsize(file)
    file_mapping['file_type'] = file_type
    file_mapping['checksum'] = checksum(file)
    file_mapping['file_name'] = file_name
    file_mapping['staging_uri'] = s3_url(staging_bucket_name, granule, file_name)

    return file_mapping

def s3_url(staging_bucket_name, granule, filename):
    """
    Returns the full s3 URL for the given file name.
    """
    object_path = s3_object_path(granule, filename)
    return f's3://{staging_bucket_name}/{object_path}'

def s3_object_path(granule, filename):
    """
    Returns the full s3 object path for the granule
    """
    prefix = Template('external/${auth_id}/${version}/${uuid}/').safe_substitute({
        'auth_id': granule.collection.auth_id,
        'version': granule.collection.version,
        'uuid': granule.uuid
    })
    return prefix + filename

# size is a sum of all associated data file sizes.
# all other attributes use the values from the first data file entry.
def metadata_summary(details):
    default = list(details.values())[0]

    return {
        'size_in_bytes': sum([x['size_in_bytes'] for x in details.values()]),
        'production_date_time': default['production_date_time'],
        'temporal': default['temporal'],
        'geometry': default['geometry']
    }

def checksum(file):
    BUF_SIZE = 65536
    sha256 = hashlib.sha256()
    with open(file, 'rb') as f:
        while True:
            data = f.read(BUF_SIZE)
            if not data:
                break
            sha256.update(data)

    return sha256.hexdigest()

# TODO: Use the GranuleSpatialRepresentation value in the collection metadata
# to determine the expected spatial type. See Issue #15. For now, default to
# a Gpolygon.
def populate_spatial(spatial_values):
    # spatial_values is a dict suitable for use in template substitution, like:
    # { 'points': string representation of an array of {lon: lat:} dicts }
    return ummg_spatial_gpolygon_template().safe_substitute(spatial_values)

def populate_temporal(datetime_values):
    if len(datetime_values) > 1:
        return ummg_temporal_range_template().safe_substitute({
            'begin_date_time': datetime_values[0],
            'end_date_time': datetime_values[1]})
    else:
        return ummg_temporal_single_template().safe_substitute({
            'date_time': datetime_values[0]})

def ummg_body_template():
    return initialize_template(constants.UMMG_BODY_TEMPLATE)

def ummg_temporal_single_template():
    return initialize_template(constants.UMMG_TEMPORAL_SINGLE_TEMPLATE)

def ummg_temporal_range_template():
    return initialize_template(constants.UMMG_TEMPORAL_RANGE_TEMPLATE)

def ummg_spatial_gpolygon_template():
    return initialize_template(constants.UMMG_SPATIAL_GPOLYGON_TEMPLATE)

def cnms_body_template():
    return initialize_template(constants.CNM_BODY_TEMPLATE)

def cnms_files_template():
    return initialize_template(constants.CNM_FILES_TEMPLATE)

def initialize_template(file):
    with open(file) as template_file:
        template_str = template_file.read()

    return Template(template_str)

def validate(configuration, content_type):
    """
    Validate local JSON files
    """
    output_file_path = file_type_path(configuration, content_type)
    schema_file = schema_file_path(content_type)

    logger = logging.getLogger('metgenc')
    logger.info('')
    logger.info(f"Validating files in {output_file_path}...")
    with open(schema_file) as sf:
        schema = json.load(sf)

        # loop through all files and validate each one
        for json_file in output_file_path.glob('*.json'):
            apply_schema(schema, json_file)

    logger.info("Validations complete.")
    return True

def file_type_path(configuration, content_type):
    match content_type:
        case 'cnm':
            return configuration.cnm_path()
        case 'ummg':
            return configuration.ummg_path()
        case _:
            return ''

def schema_file_path(content_type):
    match content_type:
        case 'cnm':
            return constants.CNM_JSON_SCHEMA
        case 'ummg':
            return constants.UMMG_JSON_SCHEMA
        case _:
            return ''

def apply_schema(schema, json_file):
    logger = logging.getLogger('metgenc')
    with open(json_file) as jf:
        json_content = json.load(jf)
        json_content["ProviderDates"] = [{"Date": "2000", "Type": "Create"}]
        json_content["GranuleUR"] = "FakeUR"
        try:
            jsonschema.validate(instance=json_content, schema=schema)
            logger.info(f"Validated {json_file}")
        except jsonschema.exceptions.ValidationError as err:
            logger.error(f'Validation failed for "{err.validator}" in {json_file}: {err.validator_value}')

    return True
<|MERGE_RESOLUTION|>--- conflicted
+++ resolved
@@ -331,15 +331,12 @@
     summary['temporal_extent'] = populate_temporal(summary['temporal'])
 
     # Populate the body template
-<<<<<<< HEAD
-    body = ummg_body_template().safe_substitute(mapping | summary | { 'ummg_schema_version': constants.UMMG_JSON_SCHEMA_VERSION })
-=======
+    #body = ummg_body_template().safe_substitute(mapping | summary | { 'ummg_schema_version': constants.UMMG_JSON_SCHEMA_VERSION })
     body = ummg_body_template().safe_substitute(
         dataclasses.asdict(granule) 
         | dataclasses.asdict(granule.collection) 
         | summary
     )
->>>>>>> 9c4387d9
 
     # Save it all in a file.
     with open(ummg_file_path, "tw") as f:
