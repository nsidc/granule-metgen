"""
Implements all core functionality of the MetGenC utility: logging,
metadata generation, CNM message creation, as well as staging the
metadata and posting the notification message.
"""

import configparser
import dataclasses
import datetime as dt
import hashlib
import importlib.resources
import json
import logging
import os.path
import re
import sys
import uuid
from collections.abc import Callable
from functools import cache
from pathlib import Path
from string import Template
from typing import Optional

import earthaccess
import jsonschema
from earthaccess.exceptions import LoginAttemptFailure, LoginStrategyUnavailable
<<<<<<< HEAD
from funcy import all, filter, first, notnone, partial, rcompose, take
from jsonschema.exceptions import ValidationError
=======
from funcy import all, concat, filter, first, notnone, partial, rcompose, take
>>>>>>> 74585cea
from pyfiglet import Figlet
from returns.maybe import Maybe
from rich.prompt import Confirm, Prompt

from nsidc.metgen import aws, config, constants
from nsidc.metgen.readers import registry

# -------------------------------------------------------------------
CONSOLE_FORMAT = "%(message)s"
LOGFILE_FORMAT = "%(asctime)s|%(levelname)s|%(name)s|%(message)s"

# -------------------------------------------------------------------
# Top-level functions which expose operations to the CLI
# -------------------------------------------------------------------


def init_logging(_: config.Config):
    """
    Initialize the logger for metgenc.
    """
    logger = logging.getLogger(constants.ROOT_LOGGER)
    logger.setLevel(logging.DEBUG)

    console_handler = logging.StreamHandler(sys.stdout)
    console_handler.setLevel(logging.INFO)
    console_handler.setFormatter(logging.Formatter(CONSOLE_FORMAT))
    logger.addHandler(console_handler)

    logfile_handler = logging.FileHandler(constants.ROOT_LOGGER + ".log", "a")
    logfile_handler.setLevel(logging.DEBUG)
    logfile_handler.setFormatter(logging.Formatter(LOGFILE_FORMAT))
    logger.addHandler(logfile_handler)


def banner():
    """
    Displays the name of this utility using incredible ASCII-art.
    """
    f = Figlet(font="slant")
    return f.renderText("metgenc")


# TODO require a non-blank input for elements that have no default value
def init_config(configuration_file):
    """
    Prompts the user for configuration values and then creates a valid
    configuration file.
    """
    print(
        """This utility will create a granule metadata configuration file by prompting
        you for values for each of the configuration parameters."""
    )
    print()
    # prompt for config file name if it's not provided
    if not configuration_file:
        configuration_file = Prompt.ask(
            "configuration file name", default="example.ini"
        )
        # TODO check file name is safe
    else:
        print(f"Creating configuration file {configuration_file}")
        print()

    if os.path.exists(configuration_file):
        print(f"WARNING: The {configuration_file} already exists.")
        overwrite = Confirm.ask("Overwrite?")
        if not overwrite:
            print("Not overwriting existing file. Exiting.")
            exit(1)

    cfg_parser = configparser.ConfigParser()

    print()
    print(f"{constants.SOURCE_SECTION_NAME} Data Parameters")
    print("--------------------------------------------------")
    cfg_parser.add_section(constants.SOURCE_SECTION_NAME)
    cfg_parser.set(
        constants.SOURCE_SECTION_NAME,
        "data_dir",
        Prompt.ask("Data directory", default="data"),
    )
    print()

    print()
    print(f"{constants.COLLECTION_SECTION_NAME} Parameters")
    print("--------------------------------------------------")
    cfg_parser.add_section(constants.COLLECTION_SECTION_NAME)
    cfg_parser.set(
        constants.COLLECTION_SECTION_NAME, "auth_id", Prompt.ask("Authoritative ID")
    )
    cfg_parser.set(constants.COLLECTION_SECTION_NAME, "version", Prompt.ask("Version"))
    cfg_parser.set(
        constants.COLLECTION_SECTION_NAME, "provider", Prompt.ask("Provider")
    )
    cfg_parser.set(
        constants.COLLECTION_SECTION_NAME,
        "browse_regex",
        Prompt.ask("Browse regex", default=constants.DEFAULT_BROWSE_REGEX),
    )
    print()

    print()
    print(f"{constants.DESTINATION_SECTION_NAME} Parameters")
    print("--------------------------------------------------")
    cfg_parser.add_section(constants.DESTINATION_SECTION_NAME)
    cfg_parser.set(
        constants.DESTINATION_SECTION_NAME,
        "local_output_dir",
        Prompt.ask("Local output directory", default="output"),
    )
    cfg_parser.set(
        constants.DESTINATION_SECTION_NAME,
        "ummg_dir",
        Prompt.ask(
            "Local UMM-G output directory (relative to local output directory)",
            default="ummg",
        ),
    )
    cfg_parser.set(
        constants.DESTINATION_SECTION_NAME,
        "kinesis_stream_name",
        Prompt.ask(
            "Kinesis stream name", default=constants.DEFAULT_STAGING_KINESIS_STREAM
        ),
    )
    cfg_parser.set(
        constants.DESTINATION_SECTION_NAME,
        "staging_bucket_name",
        Prompt.ask(
            "Cumulus s3 bucket name", default=constants.DEFAULT_STAGING_BUCKET_NAME
        ),
    )
    cfg_parser.set(
        constants.DESTINATION_SECTION_NAME,
        "write_cnm_file",
        Prompt.ask(
            "Write CNM messages to files? (True/False)",
            default=str(constants.DEFAULT_WRITE_CNM_FILE),
        ),
    )
    cfg_parser.set(
        constants.DESTINATION_SECTION_NAME,
        "overwrite_ummg",
        Prompt.ask(
            "Overwrite existing UMM-G files? (True/False)",
            default=str(constants.DEFAULT_OVERWRITE_UMMG),
        ),
    )

    print()
    print(f"{constants.SETTINGS_SECTION_NAME} Parameters")
    print("--------------------------------------------------")
    cfg_parser.add_section(constants.SETTINGS_SECTION_NAME)
    cfg_parser.set(
        constants.SETTINGS_SECTION_NAME,
        "checksum_type",
        Prompt.ask("Checksum type", default=constants.DEFAULT_CHECKSUM_TYPE),
    )

    print()
    print(f"Saving new configuration: {configuration_file}")
    with open(configuration_file, "tw") as file:
        cfg_parser.write(file)

    return configuration_file


# -------------------------------------------------------------------
# Data structures for processing Granules and recording results
# -------------------------------------------------------------------


@dataclasses.dataclass
class Collection:
    """
    Collection metadata relevant to generating UMM-G content

    spatial_extent and temporal_extent currently contain the relevant
    JSON structure from the collection metadata (if it exists).
    Additional work is still needed to parse out the relevant fields.
    """

    auth_id: str
    version: int
    spatial_extent: Optional[dict] = None
    temporal_extent: Optional[dict] = None


@dataclasses.dataclass
class Granule:
    """Granule to ingest"""

    producer_granule_id: str
    collection: Maybe[Collection] = Maybe.empty
    data_filenames: set[str] = dataclasses.field(default_factory=set)
    browse_filenames: set[str] = dataclasses.field(default_factory=set)
    ummg_filename: Maybe[str] = Maybe.empty
    submission_time: Maybe[str] = Maybe.empty
    uuid: Maybe[str] = Maybe.empty
    cnm_message: Maybe[str] = Maybe.empty
    data_reader: Callable[[str, config.Config], dict] = lambda coll, cfg: dict()


@dataclasses.dataclass
class Action:
    """An audit of a single action performed on a Granule"""

    name: str
    successful: bool
    message: str
    startDatetime: Maybe[dt.datetime] = Maybe.empty
    endDatetime: Maybe[dt.datetime] = Maybe.empty


@dataclasses.dataclass
class Ledger:
    """An audit of the Actions performed on a Granule"""

    granule: Granule
    actions: list[Action] = dataclasses.field(default_factory=list)
    successful: bool = False
    startDatetime: Maybe[dt.datetime] = Maybe.empty
    endDatetime: Maybe[dt.datetime] = Maybe.empty


# -------------------------------------------------------------------


def process(configuration: config.Config) -> None:
    """
    Process all Granules and record the results and summary.
    """
    # TODO: Do any prep actions, like mkdir, etc

    # Ordered list of operations to perform on each granule
    operations = [
        granule_collection,
        prepare_granule,
        find_existing_ummg,
        create_ummg,
        stage_files if not configuration.dry_run else null_operation,
        create_cnm,
        write_cnm,
        publish_cnm if not configuration.dry_run else null_operation,
    ]

    # Bind the configuration to each operation
    configured_operations = [partial(fn, configuration) for fn in operations]

    # Wrap each operation with a 'recorder' function
    recorded_operations = [partial(recorder, fn) for fn in configured_operations]

    # The complete pipeline of actions initializes a Ledger, performs all the
    # operations, finalizes a Ledger, and logs the details of the Ledger.
    pipeline = rcompose(start_ledger, *recorded_operations, end_ledger, log_ledger)

    # Find all of the input granule files, limit the size of the list based
    # on the configuration, and execute the pipeline on each of the granules.
    candidate_granules = [
        Granule(
            name,
            data_filenames=data_files,
            browse_filenames=browse_files,
            data_reader=data_reader(configuration.auth_id, data_files),
        )
        for name, data_files, browse_files in grouped_granule_files(configuration)
    ]
    granules = take(configuration.number, candidate_granules)
    results = [pipeline(g) for g in granules]

    summarize_results(results)


<<<<<<< HEAD
def data_reader(
    collection: str, data_files: list[str]
) -> Callable[[str, config.Config], dict]:
=======
def data_reader(data_files: set[str]) -> Callable[[str], dict]:
>>>>>>> 74585cea
    """
    Determine which file reader to use for the given data files. This currently
    is limited to handling one data file type (and one reader) per collection.
    In a future issue, we may handle granules with multiple data file types per granule.
    In that future work this needs to be refactored to handle this case.
    """
<<<<<<< HEAD
    _, extension = os.path.splitext(data_files[0])
=======
    readers = {
        ".nc": netcdf_reader.extract_metadata,
        ".csv": csv_reader.extract_metadata,
    }

    _, extension = os.path.splitext(first(data_files))
>>>>>>> 74585cea

    return registry.lookup(collection, extension)


# -------------------------------------------------------------------


def recorder(fn: Callable[[Granule], Granule], ledger: Ledger) -> Ledger:
    """
    Higher-order function that, given a granule operation function and a
    Ledger, will execute the function on the Ledger's granule, record the
    results, and return the resulting new Ledger.
    """
    # Execute the operation and record the result
    successful = True
    message = ""
    start = dt.datetime.now()
    new_granule = None
    try:
        new_granule = fn(ledger.granule)
    except Exception as e:
        successful = False
        message = str(e)
    end = dt.datetime.now()

    # Store the result in the Ledger
    new_actions = ledger.actions.copy()
    fn_name = fn.func.__name__ if hasattr(fn, "func") else fn.__name__
    new_actions.append(
        Action(
            fn_name,
            successful=successful,
            message=message,
            startDatetime=start,
            endDatetime=end,
        )
    )

    return dataclasses.replace(
        ledger,
        granule=new_granule if new_granule else ledger.granule,
        actions=new_actions,
    )


def start_ledger(granule: Granule) -> Ledger:
    """
    Start a new Ledger of the operations on the given Granule.
    """
    return Ledger(granule, startDatetime=dt.datetime.now())


def end_ledger(ledger: Ledger) -> Ledger:
    """
    Finalize the Ledger of operations on its Granule.
    """
    return dataclasses.replace(
        ledger,
        endDatetime=dt.datetime.now(),
        successful=all([a.successful for a in ledger.actions]),
    )


# -------------------------------------------------------------------
# Granule Operations
# -------------------------------------------------------------------


def null_operation(_: config.Config, granule: Granule) -> Granule:
    return granule


def edl_login(environment):
    """
    Authenticate with Earthdata using user name and password retrieved
    from environment variables.
    """

    logger = logging.getLogger(constants.ROOT_LOGGER)
    try:
        earthaccess.login(
            strategy="environment", system=getattr(earthaccess, environment)
        )
        auth = True
    except LoginStrategyUnavailable:
        logger.info(
            "Environment variables EARTHDATA_USERNAME and EARTHDATA_PASSWORD \
are missing."
        )
        auth = False
    except LoginAttemptFailure as e:
        logger.info(e)
        auth = False

    return auth


def ummc_content(umm: list, key: str):
    val = None

    if not umm:
        return val

    # if more than one response, log error, use first one?
    if not isinstance(umm[0], dict):
        return val

    logger = logging.getLogger(constants.ROOT_LOGGER)
    try:
        val = umm[0]["umm"][key]
        logger.info(f"Found {key} information in umm-c response from CMR.")
    except KeyError:
        logger.info(f"No {key} information in umm-c response from CMR.")

    return val


def edl_environment(environment):
    """
    Map a cumulus ingest environment to the environment string needed for
    Earthdata login via earthaccess.
    """
    if environment.lower() != "prod":
        environment = "uat"

    return environment.upper()


def edl_provider(environment):
    return (
        constants.CMR_PROD_PROVIDER
        if environment.lower() == "prod"
        else constants.CMR_UAT_PROVIDER
    )


@cache
def collection_from_cmr(environment: str, auth_id: str, version: int):
    """
    Retrieve collection metadata in UMM-C format if it exists.
    """

    logger = logging.getLogger(constants.ROOT_LOGGER)

    # Setting has_granules to None should find collections both with and
    # without associated granules.
    if edl_login(edl_environment(environment)):
        logger.info("Earthdata login succeeded.")
        ummc = earthaccess.search_datasets(
            short_name=auth_id,
            version=version,
            has_granules=None,
            provider=edl_provider(environment),
        )
    else:
        logger.info("Earthdata login failed, UMM-C metadata will not be used.")
        ummc = []

    # FYI: data format (e.g. NetCDF) is available in the umm-c response in
    # ArchiveAndDistributionInformation should we decide to use it.
    return Collection(
        auth_id,
        version,
        ummc_content(ummc, "SpatialExtent"),
        ummc_content(ummc, "TemporalExtents"),
    )


def grouped_granule_files(configuration: config.Config) -> list[tuple]:
    """
    Identify data file(s) and browse file(s) related to each granule.
    """
    file_list = [p for p in Path(configuration.data_dir).glob("*")]
    granule_keys = find_granule_keys(configuration, file_list)

    return [
        granule_tuple(
            granule_key,
            configuration.granule_regex or f"({granule_key})",
            configuration.browse_regex,
            file_list,
        )
        for granule_key in granule_keys
    ]


def find_granule_keys(configuration: config.Config, file_list: list[Path]) -> set[str]:
    if configuration.granule_regex:
        return granule_keys_from_regex(configuration.granule_regex, file_list)
    else:
        return granule_keys_from_filename(configuration.browse_regex, file_list)


def granule_keys_from_regex(granule_regex: str, file_list: list) -> set:
    """
    Identify granules based on a "granuleid" regex match group
    """
    pipeline = rcompose(
        partial(re.search, granule_regex),
        lambda match: match.group("granuleid") if match is not None else None,
    )
    results = [pipeline(f.name) for f in file_list]
    return set(filter(notnone, results))


def granule_keys_from_filename(browse_regex, file_list):
    """
    Identify granules based on unique data file basenames (minus file name
    extension) in lieu of a "granuleid" regex match group.
    """
    return set(
        os.path.splitext(file.name)[0]
        for file in file_list
        if not re.search(browse_regex, file.name)
    )


def granule_tuple(
    granule_key: str, granule_regex: str, browse_regex: str, file_list: list
) -> tuple:
    """
    Important! granule_regex argument must include a captured match group

    Return a tuple representing a granule:
        - A string used as the "identifier" (in UMMG output) and "name" (in CNM output).
          This is the granule file name in the case of a single data file granule,
          otherwise the common name elements of all files related to a granule.
        - A set of one or more full paths to data file(s)
        - A set of zero or more full paths to associated browse file(s)
    """
    browse_file_paths = {
        str(file)
        for file in file_list
        if re.search(granule_key, file.name) and re.search(browse_regex, file.name)
    }

    data_file_paths = {
        str(file) for file in file_list if re.search(granule_key, file.name)
    } - browse_file_paths

    return (
        derived_granule_name(granule_regex, data_file_paths),
        data_file_paths,
        browse_file_paths,
    )


def derived_granule_name(granule_regex: str, data_file_paths: set) -> str:
    a_file_path = first(data_file_paths)
    if a_file_path is None:
        return ""

    if len(data_file_paths) > 1:
        m = re.search(granule_regex, a_file_path)
        return "".join(m.groups()) if m else ""
    else:
        return os.path.basename(a_file_path)


def granule_collection(configuration: config.Config, granule: Granule) -> Granule:
    """
    Associate collection information with the Granule.
    """
    return dataclasses.replace(
        granule,
        collection=collection_from_cmr(
            configuration.environment, configuration.auth_id, configuration.version
        ),
    )


def prepare_granule(_: config.Config, granule: Granule) -> Granule:
    """
    Prepare the Granule for creating metadata and submitting it.
    """
    return dataclasses.replace(
        granule,
        submission_time=dt.datetime.now(dt.timezone.utc).isoformat(),
        uuid=str(uuid.uuid4()),
    )


def find_existing_ummg(configuration: config.Config, granule: Granule) -> Granule:
    ummg_filename = configuration.ummg_path().joinpath(
        granule.producer_granule_id + ".json"
    )

    if ummg_filename.exists():
        return dataclasses.replace(granule, ummg_filename=ummg_filename)
    else:
        return granule


def create_ummg(configuration: config.Config, granule: Granule) -> Granule:
    """
    Create the UMM-G file for the Granule.
    """
    # Return if we are not overwriting UMM-G and it already exists.
    if granule.ummg_filename != Maybe.empty and not configuration.overwrite_ummg:
        return granule

    ummg_file_path = configuration.ummg_path().joinpath(
        granule.producer_granule_id + ".json"
    )

    # Populated metadata_details dict looks like:
    # {
    #   data_file: {
    #       'size_in_bytes' => integer,
    #       'production_date_time'  => iso datetime string,
    #       'temporal' => an array of one (data represent a single point in time)
    #                     or two (data cover a time range) datetime strings
    #       'geometry' => { 'points': a string representation of one or more
    #                                 lat/lon pairs }
    #   }
    # }
    metadata_details = {}
    for data_file in granule.data_filenames:
        metadata_details[data_file] = granule.data_reader(data_file, configuration)

    # Collapse information about (possibly) multiple files into a granule summary.
    summary = metadata_summary(metadata_details)
    summary["spatial_extent"] = populate_spatial(summary["geometry"])
    summary["temporal_extent"] = populate_temporal(summary["temporal"])
    summary["ummg_schema_version"] = constants.UMMG_JSON_SCHEMA_VERSION

    # Populate the body template
    body = ummg_body_template().safe_substitute(
        dataclasses.asdict(granule) | dataclasses.asdict(granule.collection) | summary
    )

    # Save it all in a file.
    with open(ummg_file_path, "tw") as f:
        print(body, file=f)

    return dataclasses.replace(granule, ummg_filename=ummg_file_path)


def stage_files(configuration: config.Config, granule: Granule) -> Granule:
    """
    Stage a set of files for the Granule in S3.
    """
    all_filenames = concat(
        granule.data_filenames, {granule.ummg_filename}, granule.browse_filenames
    )
    for fn in all_filenames:
        filename = os.path.basename(fn)
        bucket_path = s3_object_path(granule, filename)
        with open(fn, "rb") as f:
            aws.stage_file(configuration.staging_bucket_name, bucket_path, file=f)

    return granule


def create_cnm(configuration: config.Config, granule: Granule) -> Granule:
    """
    Create a CNM submission message for the Granule.
    """
    files_template = cnms_files_template()
    body_template = cnms_body_template()
    populated_file_templates = []

    granule_files = {
        "data": granule.data_filenames,
        "metadata": [granule.ummg_filename],
        "browse": granule.browse_filenames,
    }
    for type, files in granule_files.items():
        for file in files:
            populated_file_templates.append(
                json.loads(
                    files_template.safe_substitute(
                        cnms_file_json_parts(
                            configuration.staging_bucket_name, granule, file, type
                        )
                    )
                )
            )

    return dataclasses.replace(
        granule,
        cnm_message=body_template.safe_substitute(
            dataclasses.asdict(granule)
            | dataclasses.asdict(granule.collection)
            | dataclasses.asdict(configuration)
            | {
                "file_content": json.dumps(populated_file_templates),
                "cnm_schema_version": constants.CNM_JSON_SCHEMA_VERSION,
            }
        ),
    )


def write_cnm(configuration: config.Config, granule: Granule) -> Granule:
    """
    Write a CNM message to a file.
    """
    if configuration.write_cnm_file:
        cnm_file = configuration.cnm_path().joinpath(
            granule.producer_granule_id + ".cnm.json"
        )
        with open(cnm_file, "tw") as f:
            print(granule.cnm_message, file=f)
    return granule


def publish_cnm(configuration: config.Config, granule: Granule) -> Granule:
    """
    Publish a CNM message to a Kinesis stream.
    """
    stream_name = configuration.kinesis_stream_name
    aws.post_to_kinesis(stream_name, granule.cnm_message)
    return granule


# -------------------------------------------------------------------
# Logging functions
# -------------------------------------------------------------------


def log_ledger(ledger: Ledger) -> Ledger:
    """Log a Ledger of the operations performed on a Granule."""
    logger = logging.getLogger(constants.ROOT_LOGGER)
    logger.info("")
    logger.info(f"Granule: {ledger.granule.producer_granule_id}")
    logger.info(f"  * UUID           : {ledger.granule.uuid}")
    logger.info(f"  * Submission time: {ledger.granule.submission_time}")
    logger.info(f"  * Start          : {ledger.startDatetime}")
    logger.info(f"  * End            : {ledger.endDatetime}")
    logger.info(f"  * Successful     : {ledger.successful}")
    logger.debug("  * Actions:")
    for a in ledger.actions:
        logger.debug(f"      + Name: {a.name}")
        logger.debug(f"        Start     : {a.startDatetime}")
        logger.debug(f"        End       : {a.endDatetime}")
        logger.debug(f"        Successful: {a.successful}")
        if not a.successful:
            logger.debug(f"        Reason    : {a.message}")
    return ledger


def summarize_results(ledgers: list[Ledger]) -> None:
    """
    Log a summary of the operations performed on all Granules.
    """
    successful_count = len(list(filter(lambda r: r.successful, ledgers)))
    failed_count = len(list(filter(lambda r: not r.successful, ledgers)))
    if len(ledgers) > 0:
        start = ledgers[0].startDatetime
        end = ledgers[-1].endDatetime
    else:
        start = dt.datetime.now()
        end = dt.datetime.now()

    logger = logging.getLogger(constants.ROOT_LOGGER)
    logger.info("Processing Summary")
    logger.info("==================")
    logger.info(f"Granules  : {len(ledgers)}")
    logger.info(f"Start     : {start}")
    logger.info(f"End       : {end}")
    logger.info(f"Successful: {successful_count}")
    logger.info(f"Failed    : {failed_count}")


# -------------------------------------------------------------------
# Utility functions
# -------------------------------------------------------------------


def cnms_file_json_parts(staging_bucket_name, granule, file, file_type):
    file_mapping = dict()
    file_name = os.path.basename(file)
    file_mapping["file_size"] = os.path.getsize(file)
    file_mapping["file_type"] = file_type
    file_mapping["checksum"] = checksum(file)
    file_mapping["file_name"] = file_name
    file_mapping["staging_uri"] = s3_url(staging_bucket_name, granule, file_name)

    return file_mapping


def s3_url(staging_bucket_name, granule, filename):
    """
    Returns the full s3 URL for the given file name.
    """
    object_path = s3_object_path(granule, filename)
    return f"s3://{staging_bucket_name}/{object_path}"


def s3_object_path(granule, filename):
    """
    Returns the full s3 object path for the granule
    """
    prefix = Template("external/${auth_id}/${version}/${uuid}/").safe_substitute(
        {
            "auth_id": granule.collection.auth_id,
            "version": granule.collection.version,
            "uuid": granule.uuid,
        }
    )
    return prefix + filename


# size is a sum of all associated data file sizes.
# all other attributes use the values from the first data file entry.
def metadata_summary(details):
    default = list(details.values())[0]

    return {
        "size_in_bytes": sum([x["size_in_bytes"] for x in details.values()]),
        "production_date_time": default["production_date_time"],
        "temporal": default["temporal"],
        "geometry": default["geometry"],
    }


def checksum(file):
    BUF_SIZE = 65536
    sha256 = hashlib.sha256()
    with open(file, "rb") as f:
        while True:
            data = f.read(BUF_SIZE)
            if not data:
                break
            sha256.update(data)

    return sha256.hexdigest()


# TODO: Use the GranuleSpatialRepresentation value in the collection metadata
# to determine the expected spatial type. See Issue #15. For now, use either
# GPolygon or Points, depending on how many points are in the spatial values.
def populate_spatial(spatial_values):
    # spatial_values is a dict suitable for use in template substitution, like:
    # { 'points': string representation of an array of {lon: lat:} dicts }
    if len(spatial_values["points"]) == 1:
        return ummg_spatial_point_template().safe_substitute(
            {"points": json.dumps(spatial_values["points"])}
        )

    # Default is a polygon
    return ummg_spatial_gpolygon_template().safe_substitute(
        {"points": json.dumps(spatial_values["points"])}
    )


def populate_temporal(datetime_values):
    if len(datetime_values) > 1:
        return ummg_temporal_range_template().safe_substitute(
            {"begin_date_time": datetime_values[0], "end_date_time": datetime_values[1]}
        )
    else:
        return ummg_temporal_single_template().safe_substitute(
            {"date_time": datetime_values[0]}
        )


def ummg_body_template():
    return initialize_template(constants.UMMG_BODY_TEMPLATE)


def ummg_temporal_single_template():
    return initialize_template(constants.UMMG_TEMPORAL_SINGLE_TEMPLATE)


def ummg_temporal_range_template():
    return initialize_template(constants.UMMG_TEMPORAL_RANGE_TEMPLATE)


def ummg_spatial_gpolygon_template():
    return initialize_template(constants.UMMG_SPATIAL_GPOLYGON_TEMPLATE)


def ummg_spatial_point_template():
    return initialize_template(constants.UMMG_SPATIAL_POINT_TEMPLATE)


def cnms_body_template():
    return initialize_template(constants.CNM_BODY_TEMPLATE)


def cnms_files_template():
    return initialize_template(constants.CNM_FILES_TEMPLATE)


def _open_text(anchor, name):
    for t in importlib.resources.files(anchor).iterdir():
        if t.name == name:
            return t.read_text()
    return None


def initialize_template(resource_location):
    return Template(_open_text(*resource_location))


def validate(configuration, content_type):
    """
    Validate local CNM or UMM-G (JSON) files
    """
    output_file_path = file_type_path(configuration, content_type)
    schema_resource_location, dummy_json = schema_file_path(content_type)

    logger = logging.getLogger(constants.ROOT_LOGGER)
    logger.info("")
    logger.info(f"Validating files in {output_file_path}...")

    schema = json.loads(_open_text(*schema_resource_location))
    # loop through all files and validate each one
    for json_file in output_file_path.glob("*.json"):
        apply_schema(schema, json_file, dummy_json)

    logger.info("Validations complete.")
    return True


def file_type_path(configuration, content_type):
    """
    Return directory containing JSON files to be validated.
    """
    match content_type:
        case "cnm":
            return configuration.cnm_path()
        case "ummg":
            return configuration.ummg_path()
        case _:
            return ""


def schema_file_path(content_type):
    """
    Identify the schema to be used for validation
    """
    dummy_json = dict()
    match content_type:
        case "cnm":
            return constants.CNM_JSON_SCHEMA, dummy_json
        case "ummg":
            # We intentionally create UMM-G output with a couple of parts missing,
            # so we need to fill in the gaps with dummy values during validation.
            dummy_json["ProviderDates"] = [{"Date": "2000", "Type": "Create"}]
            dummy_json["GranuleUR"] = "FakeUR"
            return constants.UMMG_JSON_SCHEMA, dummy_json
        case _:
            return "", {}


def apply_schema(schema, json_file, dummy_json):
    """
    Apply JSON schema to generated JSON content.
    """
    logger = logging.getLogger(constants.ROOT_LOGGER)
    with open(json_file) as jf:
        json_content = json.load(jf)
        try:
            jsonschema.validate(instance=json_content | dummy_json, schema=schema)
            logger.info(f"No validation errors: {json_file}")
        except ValidationError as err:
            logger.error(
                f"""Validation failed for "{err.validator}"\
                in {json_file}: {err.validator_value}"""
            )

    return True<|MERGE_RESOLUTION|>--- conflicted
+++ resolved
@@ -24,12 +24,8 @@
 import earthaccess
 import jsonschema
 from earthaccess.exceptions import LoginAttemptFailure, LoginStrategyUnavailable
-<<<<<<< HEAD
-from funcy import all, filter, first, notnone, partial, rcompose, take
+from funcy import all, concat, filter, first, notnone, partial, rcompose, take
 from jsonschema.exceptions import ValidationError
-=======
-from funcy import all, concat, filter, first, notnone, partial, rcompose, take
->>>>>>> 74585cea
 from pyfiglet import Figlet
 from returns.maybe import Maybe
 from rich.prompt import Confirm, Prompt
@@ -303,29 +299,16 @@
     summarize_results(results)
 
 
-<<<<<<< HEAD
 def data_reader(
     collection: str, data_files: list[str]
 ) -> Callable[[str, config.Config], dict]:
-=======
-def data_reader(data_files: set[str]) -> Callable[[str], dict]:
->>>>>>> 74585cea
     """
     Determine which file reader to use for the given data files. This currently
     is limited to handling one data file type (and one reader) per collection.
     In a future issue, we may handle granules with multiple data file types per granule.
     In that future work this needs to be refactored to handle this case.
     """
-<<<<<<< HEAD
     _, extension = os.path.splitext(data_files[0])
-=======
-    readers = {
-        ".nc": netcdf_reader.extract_metadata,
-        ".csv": csv_reader.extract_metadata,
-    }
-
-    _, extension = os.path.splitext(first(data_files))
->>>>>>> 74585cea
 
     return registry.lookup(collection, extension)
 
