--- conflicted
+++ resolved
@@ -13,18 +13,6 @@
 # and handle any exceptions they may throw.
 
 @pytest.fixture
-<<<<<<< HEAD
-def netcdf_file():
-    x = [100, 200, 300]
-    y = [100, 200, 300]
-    return xr.Dataset(coords={"x": (["loc"], x), "y": (["loc"], y)})
-
-@pytest.mark.skip
-@patch('nsidc.metgen.netcdf_reader.xr.open_dataset', return_value = netcdf_file)
-@patch('nsidc.metgen.netcdf_reader.os.path.getsize', return_value = 42)
-def test_spatial_values_returned_as_string(os_mock, netcdf_mock):
-    result = netcdf_reader.extract_metadata('path_to_nowhere')
-=======
 def xdata():
     return list(range(0, 6, 2))
 
@@ -44,7 +32,6 @@
     result = netcdf_reader.thinned_perimeter(xdata, ydata)
     result_set = set(result)
     assert len(result_set) == len(result) -1
->>>>>>> f8025db9
 
 @pytest.mark.parametrize("input,expected", [
     pytest.param('2001-01-01', '2001-01-01T00:00:00.000+00:00', id="Date and no time"),
