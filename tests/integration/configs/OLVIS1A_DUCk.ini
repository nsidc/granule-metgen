--- conflicted
+++ resolved
@@ -19,9 +19,5 @@
 overwrite_ummg = false
 
 [Settings]
-<<<<<<< HEAD
-checksum_type = output
 log_dir = ./output/logs
-=======
-checksum_type = SHA256
->>>>>>> eb8275da
+checksum_type = SHA256