import datetime as dt
from unittest.mock import patch

import pytest
from funcy import identity, partial
from nsidc.metgen import metgen

# Unit tests for the 'metgen' module functions.
#
# The test boundary is the metgen module's interface with the filesystem and
# the aws & config modules, so in addition to testing the metgen module's
# behavior, the tests should mock those module's functions and assert that
# metgen functions call them with the correct parameters, correctly handle
# their return values, and handle any exceptions they may throw.


@pytest.fixture
def multi_file_granule():
    return {
        "first_id": {
            "size_in_bytes": 100,
            "production_date_time": "then",
            "temporal": "now",
            "geometry": "big",
        },
        "second_id": {
            "size_in_bytes": 200,
            "production_date_time": "before",
            "temporal": "after",
            "geometry": "small",
        },
    }


@pytest.fixture
def single_file_granule():
    return {
        "first_id": {
            "size_in_bytes": 150,
            "production_date_time": "then",
            "temporal": "now",
            "geometry": "big",
        }
    }


<<<<<<< HEAD
=======
@pytest.fixture
def fake_config():
    return config.Config(
        "uat",
        "data",
        "auth_id",
        "version",
        "foobar",
        "output",
        "ummg",
        "stream",
        "bucket",
        True,
        True,
        "sha",
        3,
    )


@pytest.fixture
def fake_ummc_response():
    return [
        {
            "umm": {
                "ShortName": "BigData",
                "Version": 1,
                "TemporalExtents": ["then", "now"],
                "SpatialExtent": {"here": "there"},
            }
        }
    ]


>>>>>>> 639607cb
def test_banner():
    assert len(metgen.banner()) > 0


def test_gets_single_file_size(single_file_granule):
    summary = metgen.metadata_summary(single_file_granule)
    assert summary["size_in_bytes"] == 150


def test_sums_multiple_file_sizes(multi_file_granule):
    summary = metgen.metadata_summary(multi_file_granule)
    assert summary["size_in_bytes"] == 300


def test_uses_first_file_as_default(multi_file_granule):
    summary = metgen.metadata_summary(multi_file_granule)
    assert summary["production_date_time"] == "then"
    assert summary["temporal"] == "now"
    assert summary["geometry"] == "big"


def test_returns_only_gpolygon():
    result = metgen.populate_spatial({"points": "some list of points"})
    assert "GPolygons" in result


def test_returns_single_datetime():
    result = metgen.populate_temporal([123])
    assert '"SingleDateTime": "123"' in result


@pytest.mark.parametrize(
    "granule_id,data_files,browse_files,expected",
    [
        ("gfile", ["gfile.nc"], [], ("gfile.nc", ["gfile.nc"], [])),
        (
            "gfile",
            ["gfile.nc"],
            ["gfile_browse_image.png"],
            ("gfile.nc", ["gfile.nc"], ["gfile_browse_image.png"]),
        ),
        (
            "gfile",
            ["gfile.nc", "gfile.tif"],
            [],
            ("gfile", ["gfile.nc", "gfile.tif"], []),
        ),
        (
            "gfile",
            ["gfile.nc", "gfile.tif"],
            ["gfile_browse.png"],
            ("gfile", ["gfile.nc", "gfile.tif"], ["gfile_browse.png"]),
        ),
    ],
)
def test_granule_file_combinations(granule_id, data_files, browse_files, expected):
    granule = metgen.granule_tuple(granule_id, "browse", data_files + browse_files)
    assert granule == expected


def test_returns_datetime_range():
    result = metgen.populate_temporal([123, 456])
    assert "RangeDateTime" in result
    assert '"BeginningDateTime": "123"' in result
    assert '"EndingDateTime": "456"' in result


def test_s3_object_path_has_no_leading_slash():
    granule = metgen.Granule("foo", metgen.Collection("ABCD", 2), uuid="abcd-1234")
    expected = "external/ABCD/2/abcd-1234/xyzzy.bin"
    assert metgen.s3_object_path(granule, "xyzzy.bin") == expected


def test_s3_url_simple_case():
    staging_bucket_name = "xyzzy-bucket"
    granule = metgen.Granule("foo", metgen.Collection("ABCD", 2), uuid="abcd-1234")
    expected = "s3://xyzzy-bucket/external/ABCD/2/abcd-1234/xyzzy.bin"
    assert metgen.s3_url(staging_bucket_name, granule, "xyzzy.bin") == expected


@patch("nsidc.metgen.metgen.dt.datetime")
def test_start_ledger(mock_datetime):
    now = dt.datetime(2099, 7, 4, 10, 11, 12)
    mock_datetime.now.return_value = now
    granule = metgen.Granule("abcd-1234")

    actual = metgen.start_ledger(granule)

    assert actual.granule == granule
    assert actual.startDatetime == now


@patch("nsidc.metgen.metgen.dt.datetime")
def test_end_ledger(mock_datetime):
    now = dt.datetime(2099, 7, 4, 10, 11, 12)
    mock_datetime.now.return_value = now
    granule = metgen.Granule("abcd-1234")
    ledger = metgen.Ledger(granule, [metgen.Action("foo", True, "")], startDatetime=now)

    actual = metgen.end_ledger(ledger)

    assert actual.granule == granule
    assert actual.successful
    assert actual.startDatetime == now
    assert actual.endDatetime == now


@patch("nsidc.metgen.metgen.dt.datetime")
def test_end_ledger_with_unsuccessful_actions(mock_datetime):
    now = dt.datetime(2099, 7, 4, 10, 11, 12)
    mock_datetime.now.return_value = now
    granule = metgen.Granule("abcd-1234")
    ledger = metgen.Ledger(
        granule,
        [metgen.Action("foo", False, ""), metgen.Action("bar", False, "Oops")],
        startDatetime=now,
    )

    actual = metgen.end_ledger(ledger)

    assert actual.granule == granule
    assert not actual.successful
    assert actual.startDatetime == now
    assert actual.endDatetime == now


def test_recorder():
    granule = metgen.Granule("abcd-1234")
    ledger = metgen.start_ledger(granule)

    new_ledger = partial(metgen.recorder, identity)(ledger)

    assert new_ledger.granule == ledger.granule
    assert len(new_ledger.actions) == 1


def test_recorder_with_failing_operation():
    granule = metgen.Granule("abcd-1234")
    ledger = metgen.start_ledger(granule)

    def failing_op():
        raise Exception()

    new_ledger = partial(metgen.recorder, failing_op)(ledger)

    assert new_ledger.granule == ledger.granule
    assert len(new_ledger.actions) == 1
    assert not new_ledger.actions[0].successful


def test_no_dummy_json_for_cnm():
    schema_path, dummy_json = metgen.schema_file_path("cnm")
    assert schema_path
    assert not dummy_json

    schema_path, dummy_json = metgen.schema_file_path("foobar")
    assert not schema_path
    assert not dummy_json


def test_dummy_json_for_ummg():
    schema_path, dummy_json = metgen.schema_file_path("ummg")
    assert schema_path
    assert dummy_json


@patch("nsidc.metgen.metgen.open")
@patch("nsidc.metgen.metgen.jsonschema.validate")
def test_dummy_json_used(mock_validate, mock_open):
    fake_json = {"key": [{"foo": "bar"}]}
    fake_dummy_json = {"missing_key": "missing_foo"}

    with patch("nsidc.metgen.metgen.json.load", return_value=fake_json):
        metgen.apply_schema("schema file", "json_file", fake_dummy_json)
        mock_validate.assert_called_once_with(
            instance=fake_json | fake_dummy_json, schema="schema file"
        )


@pytest.mark.parametrize(
    "ingest_env,edl_env",
    [("int", "UAT"), ("uat", "UAT"), ("prod", "PROD")],
)
def test_edl_login_environment(ingest_env, edl_env):
    environment = metgen.edl_environment(ingest_env)
    assert (environment) == edl_env

    environment = metgen.edl_environment(ingest_env.upper())
    assert (environment) == edl_env


def test_handles_no_cmr_response(fake_ummc_response):
    assert metgen.ummc_content([], "fakekey") is None
    assert metgen.ummc_content(fake_ummc_response, "DOI") is None


def test_handles_good_cmr_response(fake_ummc_response):
    assert metgen.ummc_content(fake_ummc_response, "Version") == 1


@patch("nsidc.metgen.metgen.edl_login", return_value=False)
def test_no_ummc_if_login_fails(mock_edl_login):
    new_collection = metgen.collection_from_cmr("uat", "BigData", 1)
    assert new_collection.spatial_extent is None
    assert new_collection.temporal_extent is None<|MERGE_RESOLUTION|>--- conflicted
+++ resolved
@@ -44,27 +44,6 @@
     }
 
 
-<<<<<<< HEAD
-=======
-@pytest.fixture
-def fake_config():
-    return config.Config(
-        "uat",
-        "data",
-        "auth_id",
-        "version",
-        "foobar",
-        "output",
-        "ummg",
-        "stream",
-        "bucket",
-        True,
-        True,
-        "sha",
-        3,
-    )
-
-
 @pytest.fixture
 def fake_ummc_response():
     return [
@@ -79,7 +58,6 @@
     ]
 
 
->>>>>>> 639607cb
 def test_banner():
     assert len(metgen.banner()) > 0
 
