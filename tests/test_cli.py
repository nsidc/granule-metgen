from unittest.mock import patch

from click.testing import CliRunner
import pytest

from nsidc.metgen.cli import cli


@pytest.fixture
def cli_runner():
    return CliRunner()

def test_without_subcommand(cli_runner):
    result = cli_runner.invoke(cli)
    assert result.exit_code == 0
    assert 'Usage' in result.output
    assert 'Commands' in result.output
    for subcommand in ['info', 'init', 'process']:
        assert subcommand in result.output

def test_help(cli_runner):
    result = cli_runner.invoke(cli, ['--help'])
    assert result.exit_code == 0

def test_info_requires_config(cli_runner):
    result = cli_runner.invoke(cli, ['info'])
    assert result.exit_code != 0

def test_info_with_config(cli_runner):
    result = cli_runner.invoke(cli, ['info', '--config', './example/modscg.ini'])
    assert result.exit_code == 0

def test_info_with_config_summarizes(cli_runner):
    result = cli_runner.invoke(cli, ['info', '--config', './example/modscg.ini'])

    for key in ['auth_id', 'data_dir', 'environment', 'local_output_dir', 'kinesis_arn', 'provider', 'ummg_dir', 'version']:
        assert key in result.output

@patch('nsidc.metgen.metgen.process')
def test_process_requires_config_does_not_call_process(mock, cli_runner):
    result = cli_runner.invoke(cli, ['process'])
    assert not mock.called
    assert result.exit_code != 0

@patch('nsidc.metgen.metgen.process')
def test_process_with_config_calls_process(mock, cli_runner):
    result = cli_runner.invoke(cli, ['process', '--config', './example/modscg.ini'])
<<<<<<< HEAD
    assert result.exit_code == 0

@pytest.mark.skip("Need to patch the validation")
@patch('nsidc.metgen.metgen.aws.post_to_kinesis', return_value = True)
def test_process_with_config(mock, cli_runner):
    result = cli_runner.invoke(cli, ['process', '--config', './example/modscg.ini'])
    assert result.exit_code == 0
    assert 'Saved CNM message' in result.output
    assert 'Processed granules' in result.output
=======
    assert mock.called
>>>>>>> eba7fefc
<|MERGE_RESOLUTION|>--- conflicted
+++ resolved
@@ -45,16 +45,4 @@
 @patch('nsidc.metgen.metgen.process')
 def test_process_with_config_calls_process(mock, cli_runner):
     result = cli_runner.invoke(cli, ['process', '--config', './example/modscg.ini'])
-<<<<<<< HEAD
-    assert result.exit_code == 0
-
-@pytest.mark.skip("Need to patch the validation")
-@patch('nsidc.metgen.metgen.aws.post_to_kinesis', return_value = True)
-def test_process_with_config(mock, cli_runner):
-    result = cli_runner.invoke(cli, ['process', '--config', './example/modscg.ini'])
-    assert result.exit_code == 0
-    assert 'Saved CNM message' in result.output
-    assert 'Processed granules' in result.output
-=======
-    assert mock.called
->>>>>>> eba7fefc
+    assert mock.called