--- conflicted
+++ resolved
@@ -5,6 +5,14 @@
 
 from nsidc.metgen.cli import cli
 
+
+# Unit tests for the 'cli' module functions.
+#
+# The test boundary is the cli module's interface with the metgen module, so in
+# addition to testing the cli module's behavior, the tests should mock that
+# module's functions and assert that cli functions call them with the correct
+# parameters, correctly handle their return values, and handle any exceptions
+# they may throw.
 
 @pytest.fixture
 def cli_runner():
@@ -42,32 +50,23 @@
     assert not mock.called
     assert result.exit_code != 0
 
-<<<<<<< HEAD
 @patch('nsidc.metgen.metgen.process')
 def test_process_with_config_calls_process(mock, cli_runner):
     result = cli_runner.invoke(cli, ['process', '--config', './example/modscg.ini'])
     assert mock.called
-=======
-@patch('nsidc.metgen.aws.post_to_kinesis', return_value = True)
-@patch('nsidc.metgen.config.validate', return_value = [True, []])
-def test_process_with_config(mock, mock2, cli_runner):
-    result = cli_runner.invoke(cli, ['process', '--config', './example/modscg.ini'])
+
+@patch('nsidc.metgen.metgen.process')
+def test_process_with_granule_limit(process_mock, cli_runner):
+    number_files = 2
+    result = cli_runner.invoke(cli, ['process', '-n', str(number_files), '--config', './example/modscg.ini'])
+
+    assert process_mock.called
+    args = process_mock.call_args.args
+    assert len(args) == 1
+    configuration = args[0]
+    assert configuration.number == number_files
     assert result.exit_code == 0
-    assert 'Saved CNM message' in result.output
-    assert 'Processed granules' in result.output
 
-@patch('nsidc.metgen.aws.post_to_kinesis', return_value = True)
-@patch('nsidc.metgen.config.validate', return_value = [True, []])
-def test_process_with_write_cnm(mock, mock2, cli_runner):
-    result = cli_runner.invoke(cli, ['process', '-wc', '--config', './example/modscg.ini'])
-    assert result.exit_code == 0
-    assert 'Saved CNM message' in result.output
-    assert 'Processed granules' in result.output
 
-@patch('nsidc.metgen.aws.post_to_kinesis', return_value = True)
-@patch('nsidc.metgen.config.validate', return_value = [True, []])
-def test_process_with_granule_limit(mock, mock2, cli_runner):
-    result = cli_runner.invoke(cli, ['process', '-n', '2', '--config', './example/modscg.ini'])
-    assert result.exit_code == 0
-    # TODO: assert it processed two files
->>>>>>> ae7d8c03
+# TODO: When process raises an exception, cli handles it and displays a message
+#       and has non-zero exit code