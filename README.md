- [MetGenC](#metgenc)
  * [Level of Support](#level-of-support)
  * [Accessing the MetGenC VM and Tips and Assumptions](#accessing-the-metgenc-vm-and-tips-and-assumptions)
  * [CMR Authentication and use of Collection Metadata](#cmr-authentication-and-use-of-collection-metadata)
  * [Assumptions for netCDF files for MetGenC](#assumptions-for-netcdf-files-for-metgenc)
  * [MetGenC .ini File Assumtions](#metgenc-ini-file-assumtions)
  * [NetCDF Attributes MetGenC Relies upon to generate UMM-G json files](#netcdf-attributes-metgenc-relies-upon-to-generate-umm-g-json-files)
    + [Query a netCDF file for presence of MetGenC-Required Attributes](#query-a-netcdf-file-for-presence-of-metgenc-required-attributes)
    + [Attribute Reference links](#attribute-reference-links)
  * [Geometry Logic](#geometry-logic)
    + [Geometry Rules](#geometry-rules)
    + [Geometry Logic and Expectations Table](#geometry-logic-and-expectations-table)
  * [Running MetGenC: Its Commands In-depth](#running-metgenc-its-commands-in-depth)
    + [help](#help)
    + [init](#init)
      - [Required and Optional Configuration Elements](#required-and-optional-configuration-elements)
      - [Granule and Browse regex](#granule-and-browse-regex)
        * [Example 1: Use of granule_regex and browse_regex for a single-file granule with multiple browse images](#example-1-use-of-granule_regex-and-browse_regex-for-a-single-file-granule-with-multiple-browse-images)
        * [Example 2: Use of granule_regex for a multi-file granule with no browse](#example-2-use-of-granule_regex-for-a-multi-file-granule-with-no-browse)
      - [Using Premet and Spatial Files](#using-premet-and-spatial-files)
      - [Setting Collection Spatial Extent as Granule Spatial Extent](#setting-collection-spatial-extent-as-granule-spatial-extent)
      - [Setting Collection Temporal Extent as Granule Temporal Extent](#setting-collection-temporal-extent-as-granule-temporal-extent)
      - [Spatial Polygon Generation](#spatial-polygon-generation)
        * [Example Spatial Polygon Generation Configuration](#example-spatial-polygon-generation-configuration)
    + [info](#info)
      - [Example running info](#example-running-info)
    + [process](#process)
      - [Examples running process](#examples-running-process)
      - [Troubleshooting metgenc process command runs](#troubleshooting-metgenc-process-command-runs)
    + [validate](#validate)
      - [Example running validate](#example-running-validate)
    + [Pretty-print a json file in your shell](#pretty-print-a-json-file-in-your-shell)
  * [For Developers](#for-developers)
    + [Contributing](#contributing)
      - [Requirements](#requirements)
      - [Installing Dependencies](#installing-dependencies)
      - [Run tests](#run-tests)
      - [Run tests when source changes](#run-tests-when-source-changes)
      - [Running the linter for code style issues](#running-the-linter-for-code-style-issues)
      - [Running the code formatter](#running-the-code-formatter)
      - [Ruff integration with your editor](#ruff-integration-with-your-editor)
      - [Spatial Polygon Diagnostic Tool](#spatial-polygon-diagnostic-tool)
      - [Releasing](#releasing)

<p align="center">
  <img alt="NSIDC logo" src="https://nsidc.org/themes/custom/nsidc/logo.svg" width="150" />
</p>

# MetGenC

![build & test workflow](https://github.com/nsidc/granule-metgen/actions/workflows/build-test.yml/badge.svg)
![publish workflow](https://github.com/nsidc/granule-metgen/actions/workflows/publish.yml/badge.svg)
[![Documentation Status](https://readthedocs.org/projects/granule-metgen/badge/?version=latest)](https://granule-metgen.readthedocs.io/en/latest/?badge=latest)
[![Documentation Status](https://readthedocs.org/projects/granule-metgen/badge/?version=stable)](https://granule-metgen.readthedocs.io/en/stable/?badge=stable)

The `MetGenC` toolkit enables Operations staff and data
producers to create metadata files conforming to NASA's Common Metadata Repository UMM-G
specification and ingest data directly to NASA EOSDIS’s Cumulus archive. Cumulus is an
open source cloud-based data ingest, archive, distribution, and management framework
developed for NASA's Earth Science data.

## Level of Support

This repository is fully supported by NSIDC. If you discover any problems or bugs,
please submit an Issue. If you would like to contribute to this repository, you may fork
the repository and submit a pull request.

See the [LICENSE](LICENSE.md) for details on permissions and warranties. Please contact
nsidc@nsidc.org for more information.

## Accessing the MetGenC VM and Tips and Assumptions
* from nusnow:
  `$ vssh staging metgenc`

* the one swell foop command line to kick off everything you need to run MetGenC:
  ```
  cd metgenc;source .venv/bin/activate;source metgenc-env.sh cumulus-uat;export EARTHDATA_USERNAME=<your uname>;export EARTHDATA_PASSWORD=<your pw>
  ```
Commands within the above one-liner detailed:
* CD Into and Activate the venv:

        $ cd metgenc
        $ source .venv/bin/activate

* Before you run end-to-end ingest, be sure to source your AWS credentials:

        $ source metgenc-env.sh cumulus-uat

  * If you think you've already run it but can't remember, run the following:

            $ aws configure list

and will either indicate that you need to source your credentials by returning:

```
Name                    Value             Type    Location
----                    -----             ----    --------
profile               <not set>           None    None
access_key            <not set>           None    None
secret_key            <not set>           None    None
region                <not set>           None    None
```
or it'll show that you're all set (AWS comms-wise) for ingesting to Cumulus by
returning the following:

```
      Name                    Value             Type    Location
      ----                    -----             ----    --------
   profile              cumulus-uat              env    ['AWS_PROFILE', 'AWS_DEFAULT_PROFILE']
access_key     ****************SQXY              env
secret_key     ****************cJ+5              env
    region                us-west-2              env    ['AWS_REGION', 'AWS_DEFAULT_REGION']
```

## CMR Authentication and use of Collection Metadata

MetGenC will attempt to authenticate with Earthdata Login (EDL) credentials
to retrieve collection metadata. If authentication fails,
collection metadata will not be accessible to help compensate for metadata elements
missing from science files or a data set's configuration (.ini) file.

Always export the following variables to your environment before running
`metgenc process` (there's more on what this entails to come):

    $ export EARTHDATA_USERNAME=your-EDL-user-name
    $ export EARTHDATA_PASSWORD=your-EDL-password

If you have a different user name/password combo for UAT from that of the PROD
environment, be sure to set the values appropriate for the environment you're
ingesting to.

If collection metadata are unavailable either due to an authentication failure
or because the collection information doesn't yet exist in CMR, MetGenC will
continue processing with the information available from the .ini file and the
science files.

## Assumptions for netCDF files for MetGenC

* NetCDF files have an extension of `.nc` (per CF conventions).
* Projected spatial information is available in coordinate variables having
  a `standard_name` attribute value of `projection_x_coordinate` or
  `projection_y_coordinate` attribute.
* (y[0],x[0]) represents the upper left corner of the spatial coverage.
* Spatial coordinate values represent the center of the area covered by a measurement.
* Only one coordinate system is used by all data variables in all science files
  (i.e. only one grid mapping variable is present in a file, and the content of
  that variable is the same in every science file).

## MetGenC .ini File Assumtions
* A `pixel_size` attribute is needed in a data set's .ini file when gridded science files don't include a GeoTransform attribute in the grid mapping variable. The value specified should be just a number—no units (m, km) need to be specified since they're assumed to be the same as the units of those defined by the spatial coordinate variables in the data set's science files.
  * e.g., `pixel_size = 25`
* Date/time strings can be parsed using `datetime.fromisoformat`
* The checksum_type must be SHA256

## NetCDF Attributes MetGenC Relies upon to Generate UMM-G json Files

- **Required** required
- **RequiredC** conditionally required
- **R+** highly or strongly recommended
- **R** recommended
- **S** suggested

| Attribute used by MetGenC (location in netCDF file)   | ACDD | CF Conventions | NSIDC Guidelines | Notes   |
| ----------------------------- | ---- | -------------- | ---------------- | ------- |
| time_coverage_start (global)  | R    |                | R                | 1, OC, P   |
| time_coverage_end (global)    | R    |                | R                | 1, OC, P   |
| grid_mapping_name (variable)  |      | RequiredC      | R+               | 2       |
| crs_wkt (variable with `grid_mapping_name` attribute)      |  |  | R     | 3       |
| GeoTransform (variable with `grid_mapping_name` attribute) |  |  | R     | 4, OC   |
| geospatial_lon_min (global)   | R    |                | R                | |
| geospatial_lon_max (global)   | R    |                | R                | |
| geospatial_lat_min (global)   | R    |                | R                | |
| geospatial_lat_max (global)   | R    |                | R                | |
| standard_name, `projection_x_coordinate` (variable) |  | RequiredC  |    | 5       |
| standard_name, `projection_y_coordinate` (variable) |  | RequiredC  |    | 6       |

Notes column key:

 OC = Optional configuration attributes (or elements of them) that may be represented
   in an .ini file in order to allow "nearly" compliant netCDF files to be run with MetGenC
   without premet/spatial files. See [Required and Optional Configuration Elements](#required-and-optional-configuration-elements)

 P = Premet file attributes that may be specified in a premet file; when used, a
  `premet_dir`path must be defined in the .ini file.

<<<<<<< HEAD
 1 = Used to populate the time begin and end UMM-G values; OC .ini attribute for
  time_coverage_start is `time_start_regex` = \<value\>, and for time_coverage_end the
  .ini attribute is `time_coverage_duration` = \<value\>.

 2 = A grid mapping variable is required if the horizontal spatial coordinates are not
=======
 1 = Used to populate the ProductionDateTime field in UMM-G files when the global attributes
  date_modified or date_created are absent from a netCDF file. The date_modified ini file attribute
  is also a required .ini file attribute when running MetGenC on collections not comprising
  netCDF files See: [Required and Optional Configuration Elements](#required-and-optional-configuration-elements)

 2 = Used to populate the time begin and end UMM-G values; OC .ini attribute for
  time_coverage_start is `time_start_regex` = \<value\>, and for time_coverage_end the
  .ini attribute is `time_coverage_duration` = \<value\>.

 3 = A grid mapping variable is required if the horizontal spatial coordinates are not
>>>>>>> ba6a1d1f
   longitude and latitude and the intent of the data provider is to geolocate
   the data. `grid_mapping` and `grid_mapping_name` allow programmatic identification of
   the variable holding information about the horizontal coordinate reference system.

<<<<<<< HEAD
 3 = The `crs_wkt` ("coordinate referenc system well known text") value is handed to the
=======
 4 = The `crs_wkt` ("coordinate referenc system well known text") value is handed to the
>>>>>>> ba6a1d1f
   `CRS` and `Transformer` modules in `pyproj` to conveniently deal
   with the reprojection of (y,x) values to EPSG 4326 (lon, lat) values.

 4 = The `GeoTransform` value provides the pixel size per data value, which is then used
   to calculate the padding added to x and y values to create a GPolygon enclosing all
   of the data; OC .ini attribute is `pixel_size` = <value>.

<<<<<<< HEAD
 5 = The values of the coordinate variable identified by the `standard_name` attribute
   with a value of `projection_x_coordinate` are reprojected and thinned to create a
   GPolygon, bounding rectangle, etc.

 6 = The values of the coordinate variable identified by the `standard_name` attribute
=======
 6 = The values of the coordinate variable identified by the `standard_name` attribute
   with a value of `projection_x_coordinate` are reprojected and thinned to create a
   GPolygon, bounding rectangle, etc.

 7 = The values of the coordinate variable identified by the `standard_name` attribute
>>>>>>> ba6a1d1f
   with a value of `projection_y_coordinate` are reprojected and thinned to create a
   GPolygon, bounding rectangle, etc.

### Query a netCDF file for presence of MetGenC-Required Attributes
On V0 wherever the data are staged (/disks/restricted_ftp or /disks/sidads_staging, etc.) you
can run ncdump to check whether a netCDF representative of the collection's files contains the
MetGenC-required attributes. When not reported, that attribute will have to be accommodated by
its associated .ini attribute being added to the .ini file. See [Optional Configuration Elements](#optional-configuration-elements)
for full details/descriptions of these.
```
ncdump -h <file name.nc> | grep -e time_coverage_start -e time_coverage_end -e GeoTransform -e crs_wkt -e spatial_ref -e grid_mapping_name -e 'standard_name = "projection_y_coordinate"' -e 'standard_name = "projection_x_coordinate"'
```


| netCDF file attributes not currently used by MetGenC | ACDD | CF Conventions | NSIDC Guidelines |
| ----------------------------- | ---- | -------------- | ---------------- |
| Conventions (global)          | R+   | Required       | R                |
| standard_name (data variable) | R+   | R+             |                  |
| grid_mapping (data variable)  |      | RequiredC      | R+               |
| axis (variable)               |      | R              |                  |
| geospatial_bounds (global)    | R    |                | R                |
| geospatial_bounds_crs (global)| R    |                | R                |
| geospatial_lat_units (global) | R    |                | R                |
| geospatial_lon_units (global) | R    |                | R                |

### Attribute Reference links
* https://wiki.esipfed.org/Attribute_Convention_for_Data_Discovery_1-3
* https://cfconventions.org/Data/cf-conventions/cf-conventions-1.11/cf-conventions.html
* https://nsidc.org/sites/default/files/documents/other/nsidc-guidelines-netcdf-attributes.pdf

## Geometry Logic

The geometry behind the granule-level spatial representation (point, gpolygon, or bounding
rectangle) required for a data set can be implemented by MetGenC via either: file-level metadata
(such as a CF/NSIDC Compliant netCDF file), `.spatial` / `.spo` files, or
its collection-level spatial representation.

When MetGenC is run with netCDF files that are
both CF and NSIDC Compliant (for those requirements, refer to the table:
[NetCDF Attributes Used to Populate the UMM-G files generated by MetGenC](#netcdf-attributes-used-to-populate-the-umm-g-files-generated-by-metgenc))
information from within the file's metadata will be used to generate an appropriate
gpolygon or bounding rectangle for each granule.

In some cases, non-netCDF files, and/or netCDF files that are non-CF or non-NSIDC
compliant will require an operator to define or modify data set details expressed through
attributes in an .ini file, in other cases an operator will need to further modify the
.ini file to specify paths to where premet and spatial files are stored for MetGenC to use
as input files.

For granules suited to using the spatial extent defined for its collection,
a `collection_geometry_override=True` attribute/value pair can be added to the .ini file
(as long as it's a single bounding rectangle, and not two or more bounding rectangles).
Setting `collection_geometry_override=False` in the .ini file will make MetGenC look to the
science files or premet/spatial files for the granule-level spatial representation geometry
to use.

### Geometry Rules
|Granule Spatial Representation Geometry | Granule Spatial Representation Coordinate System (GSRCS) |
|--------------------------------------- | -------------------------------------------------------- |
| GPolygon (GPoly) | Geodetic |
| Bounding Rectangle (BR) | Cartesian |
| Points | Geodetic |

### Geometry Logic and Expectations Table
```
.spo = .spo file associated with each granule science file defining GPoly vertices
.spatial = .spatial file associated with each granule science file to define: BR, Point, or data coordinates parsed from a science file (all of which are to be encompassed by a detailed GPoly generated by MetGenC)
```

| source | num points | GSRCS | error? | expected output | comments |
| ------ | ------------ | ---- | ------ | ------- | --- |
| .spo  |   any | cartesian | yes | | `.spo` inherently defines GPoly vertices; GPolys cannot be cartesian. |
| .spo   | <= 2 | geodetic | yes | | At least three points are required to define a GPoly. |
| .spo  | > 2 | geodetic | no | GPoly as described by `.spo` file contents. | |
| .spatial | 1 | cartesian | yes | | NSIDC data curators always associate a `GEODETIC` granule spatial representation with point data. |
| .spatial | 1 | geodetic | no | Point as defined by spatial file. | |
| .spatial | 2 | cartesian | no | BR as defined by spatial file. | |
| .spatial | >= 2 | geodetic | no | GPoly(s) calculated to enclose all points. | If `spatial_polygon_enabled=true` (default) and ≥3 points, uses optimized polygon generation with target coverage and vertex limits. |
| .spatial | > 2 | cartesian | yes | | There is no cartesian-associated geometry for GPolys. |
| science file (NSIDC/CF-compliant netCDF) | NA | cartesian | no | BR | min/max lon/lat points for BR expected to be included in global attributes. |
| science file (NSIDC/CF-compliant) | 1 or > 2 | geodetic | no | | Error if only two points. GPoly calculated from grid perimeter. |
| science file, non-NSIDC/CF-compliant netCDF or other format | NA | either | no | As specified by .ini file. | Configuration file must include a `spatial_dir` value (a path to the directory with valid `.spatial` or `.spo` files), or `collection_geometry_override=True` entry (which must be defined as a single point or a single bounding rectangle). |
| collection spatial metadata geometry = cartesian with one BR | NA | cartesian | no | BR as described in collection metadata. | |
| collection spatial metadata geometry = cartesian with one BR | NA | geodetic | yes | | Collection geometry and GSRCS must both be cartesian. |
| collection spatial metadata geometry = cartesian with two or more BR | NA | cartesian | yes | | Two-part bounding rectangle is not a valid granule-level geometry. |
| collection spatial metadata geometry specifying one or more points | NA | NA |  | | Not a known use case  |

## Running MetGenC: Its Commands In-depth

### help
Show MetGenC's help text:

        $ metgenc --help
        Usage: metgenc [OPTIONS] COMMAND [ARGS]...

          The metgenc utility allows users to create granule-level metadata, stage
          granule files and their associated metadata to Cumulus, and post CNM
          messages.

        Options:
          --help  Show this message and exit.

        Commands:
          info     Summarizes the contents of a configuration file.
          init     Populates a configuration file based on user input.
          process  Processes science files based on configuration file...
          validate Validates the contents of local JSON files.

* For detailed help on each command, run: `metgenc <command name> --help`:

        $ metgenc process --help

### init

The **init** command can be used to generate a metgenc configuration (i.e., .ini) file for
your data set, or edit an existing .ini file.
* You can skip this step if you've already acquired or made an .ini file and prefer editing it
  manually (any text editor will work).
* An existing configuration file can also be copied, renamed, and used with a different
  data set, just be sure to update paths, regex values, etc that are data set-specific!
* The .ini file's checksum_type should always be set to SHA256.
* If creating a new .ini, remember to include .ini trailing the name you choose.

```
metgenc init --help
Usage: metgenc init [OPTIONS]

  Populates a configuration file based on user input.

Options:
  -c, --config TEXT  Path to configuration file to create or replace
  --help             Show this message and exit
```

Example running **init**

    $ metgenc init -c ./init/<name of config file to create or modify>.ini

#### Required and Optional Configuration Elements
Some attribute values may be read from the .ini file if the values
can't be gleaned from—or don't exist in—the science file(s), but whose
values are known for the data set. Use of these elements can be typical
for data sets comprising non-CF/non-NSIDC-compliant netCDF science files,
as well as non-netCDF data sets comprising .tif, .csv, .h5, etc. The element
values must be manually added to the .ini file, as none are prompted for
in the `metgenc init` functionality.

See this project's GitHub file, `fixtures/test.ini` for examples.

| .ini element           | .ini section | Attribute absent from netCDF file the .ini attribute stands in for | Attribute populated in UMMG | Note |
| -----------------------|-------------- | ------------------- | ---------------------------| ---- |
| time_start_regex       | Collection    | time_coverage_start | BeginningDateTime | 1    |
| time_coverage_duration | Collection    | time_coverage_end   | EndingDateTime | 2    |
| pixel_size             | Collection    | GeoTransform        | n/a | 3    |

R = Required for all non-netCDF file types (e.g., csv, .tif, .h5, etc) and netCDF files missing
    the global attribute specified
<<<<<<< HEAD

1. This regex attribute leverages a netCDF's file name containing a date to populate UMMG files'
TemporalExtent field attribute, BeginningDateTime. Must match using the named group `(?P<time_coverage_start>)`.
   * This attribute is meant to be used with "nearly" compliant netCDF files, but not other file types
   (csv, tif, etc.) since these should rely on premet files containing temporal details for each file.

2. The time_coverage_duration attribute value specifies the duration to be applied to the `time_coverage_start`
=======
1. Set this to be the YYYY-MM-DD that you're running MetGenC (e.g., date_modified =
2025-08-07); this value is a constant that will populate ProductionDateTime in all UMMG files.
   * The ProductionDateTime field in a UMMG file mustn't show as "None"; if it does, Cumulus
     will throw ingest errors stating that ProductionDateTime can't be "None".
   * This attribute should be used with "nearly" compliant netCDF files wherein their global
  attributes are missing the `date_modified` or `date_created` attribtes.
2. This regex attribute leverages a netCDF's file name containing a date to populate UMMG files'
TemporalExtent field attribute, BeginningDateTime. Must match using the named group `(?P<time_coverage_start>)`.
   * This attribute is meant to be used with "nearly" compliant netCDF files, but not other file types
   (csv, tif, etc.) since these should rely on premet files containing temporal details for each file.
3. The time_coverage_duration attribute value specifies the duration to be applied to the `time_coverage_start`
>>>>>>> ba6a1d1f
value to generate correct EndingDateTime values in UMMG files; this value is a constant that will
be applied to each time_start_regex value gleaned from files. Must be a valid
[ISO duration value](https://en.wikipedia.org/wiki/ISO_8601#Durations).
   * This attribute is meant to be used with "nearly" compliant netCDF files, but not other file types
   (csv, tif, etc.) since these should rely on premet files containing temporal details for each file.
<<<<<<< HEAD

3. Rarely applicable for science files that aren't gridded netCDF (.txt, .csv, .jpg, .tif, etc.); this
=======
5. Rarely applicable for science files that aren't gridded netCDF (.txt, .csv, .jpg, .tif, etc.); this
>>>>>>> ba6a1d1f
value is a constant that will be applied to all granule-level metadata.

#### Granule and Browse regex
For data sets comprising multi-file granules (with or without browse), or single-file
granules with browse, browse_regex and granule_regex are the configuration elements to
use (neither need to be included in the .ini for collections comprising single-file granules
without browse). Use of browse_regex facilitates identifying the browse images so they're
classified as such in the CNM. Use of granule_regex defines a file name pattern to appropriately
group files by the element common for the multiple files to be grouped within each granule:

| .ini element | .ini section | Note |
| ------------- | ------------- | ---- |
| browse_regex  | Collection    | 1    |
| granule_regex | Collection    | 2    |

Note column:
1. The file name pattern identifying a browse file. The default is `_brws`. This element is
 prompted for as one of the `metgenc init` prompts.
2. The file name pattern identifying related files. Must  capture all text
 in file names that will result in a globally unique: product/name (in CNM), and
 Identifier (as the IdentifierType: ProducerGranuleId in UMM-G) generated for each file,
 relying on the named group `(?P<granuleid>)` within the regex tp provide a match. This init
 elementvalue must be added manually as it's **not** included in the `metgenc init` prompts.

##### Example 1: Use of `granule_regex` and `browse_regex` for a single-file granule with multiple browse images
Given the .ini file's Source and Collection contents:

```
[Source]
data_dir = ./data/0081DUCk

[Collection]
auth_id = NSIDC-0081DUCk
version = 2
provider = DPT
browse_regex = _brws
granule_regex = (NSIDC0081_SEAICE_PS_)(?P<granuleid>[NS]{1}\d{2}km_\d{8})(_v2.0_)(?:F\d{2}_)?(DUCk)
```
And two granules + their associated browse files:
```
NSIDC0081_SEAICE_PS_N25km_20211101_v2.0_DUCk.nc
NSIDC0081_SEAICE_PS_N25km_20211101_v2.0_F16_DUCk_brws.png
NSIDC0081_SEAICE_PS_N25km_20211101_v2.0_F17_DUCk_brws.png
NSIDC0081_SEAICE_PS_N25km_20211101_v2.0_F18_DUCk_brws.png
NSIDC0081_SEAICE_PS_S25km_20211102_v2.0_DUCk.nc
NSIDC0081_SEAICE_PS_S25km_20211102_v2.0_F16_DUCk_brws.png
NSIDC0081_SEAICE_PS_S25km_20211102_v2.0_F17_DUCk_brws.png
NSIDC0081_SEAICE_PS_S25km_20211102_v2.0_F18_DUCk_brws.png
```

The browse_regex:
This simply identifies the piece of the file names used to differentiate the browse image files from the science files, in this case: `browse_regex = _brws`.

The granule_regex sections:
- `(NSIDC0081_SEAICE_PS_)`, `(_v2.0_)`, and `(DUCk)` identify the 1st, 3rd, and 4th (the last) _Capture Groups_ to parse the constants to be included in each granule name: authID, version ID, and DUCk (the latter only relevant for early CUAT testing).

- The _Named Capture Group granuleid_ `(?P<granuleid>[NS]{1}\d{2}km_\d{8})` matches the region, resolution, and date elements unique to each file name to be included in each granule name, e.g., `N25km_20211101` and `S25km_20211102`.

- `(?:F\d{2}_)?` matches the F16_, F17_, and F18_ strings in the browse file names, to acknowledge their existence so the regex will work appropriately with all files in the collection BUT the `(?:F\d{2}_)?` represents a _Non-capture Group_; these elements will be matched but won't be included in the granule name.

- Thus, NSIDC0081_SEAICE_PS_, \_v2.0_, and DUCk will be combined with the granuleid capture group element to become the producerGranuleId reflected for each granule in EDSC's Granules listing. This will globally, uniquely identify all granules associated with a given collection from any other files in other collections in CUAT or CPROD. In this case that's `NSIDC0081_SEAICE_PS_N25km_20211105_v2.0_DUCk.nc` and `NSIDC0081_SEAICE_PS_S25km_20211102_v2.0_DUCk.nc`. These are reflected in the CNM as the product/name value, and the UMMG as the Identifier value.

##### Example 2: Use of granule_regex for a multi-file granule with no browse

Given the Config file Source and Collection contents:

```
[Source]
data_dir = data/IPFLT1B_DUCk
premet_dir = premet/ipflt1b
spatial_dir = spatial/ipflt1b

[Collection]
auth_id = IPFLT1B_DUCk
version = 1
provider = OIB; metgenc version 1.10.0rc0
granule_regex = (IPFLT1B_)(?P<granuleid>.+?(?=_)_)?(DUCk)
```
And a multi-file granule comprising the following files:
```
IPFLT1B_20101226_085033_DUCk.dbf
IPFLT1B_20101226_085033_DUCk.kml
IPFLT1B_20101226_085033_DUCk.shp
IPFLT1B_20101226_085033_DUCk.shx
IPFLT1B_20101226_085033_DUCk.txt
```
The granule_regex sections:

- `(IPFLT1B_)`, and `(DUCk)` identify the 1st and 3rd (the last) _Capture Groups_ to parse the constants to be included in each granule name: authID, and DUCk.

- The _Named Capture Group granuleid_ `(?P<granuleid>.+?(?=_)_)?` matches the unique date range contained in each file name to be included in each granule name, e.g., `IPFLT1B_20101226_085033_`.

- Thus, IPFLT1B_ and DUCk are combined with the granuleid capture group element to become the producerGranuleId reflected for each granule in EDSC's Granules listing. This will globally, uniquely identify all granules associated with a given collection from any other files in other collections in CUAT or CPROD. In this case that's `IPFLT1B_20101226_085033_DUCk`. This is reflected in the CNM as the product/name value, and the UMMG as the Identifier value.
Note: Ideally there would also be a version ID in this file name, but version wasn't assigned in most IceBridge collection granule names.

#### Using Premet and Spatial files
When necessary, the following two .ini elements can be used to define paths
to the directories containing `premet` and `spatial` files. The user will be
prompted for these values when running `metgenc init`.
| .ini element | .ini section |
| ------------- | ------------- |
| premet_dir    | Source        |
| spatial_dir   | Source        |

#### Setting Collection Spatial Extent as Granule Spatial Extent
In cases of data sets where granule spatial information is not available
by interrogating the data or via `spatial` or `.spo` files, the operator
may set a flag to force the metadata representing each granule's spatial
extents to be set to that of the collection. The user will be prompted
for the `collection_geometry_override` value when running `metgenc init`.
The default value is `False`; setting it to `True` signals MetGenC to
use the collection's spatial extent for each granule.
| .ini element                | .ini section |
| ---------------------------- | ------------- |
| collection_geometry_override | Source        |

#### Setting Collection Temporal Extent as Granule Temporal Extent
RARELY APPLICABLE (if ever)!! An operator may set an .ini flag to indicate
that a collection's temporal extent should be used to populate every granule
via granule-level UMMG json to be the same TemporalExtent (SingleDateTime or
BeginningDateTime and EndingDateTime) as what's defined for the collection.
In other words, every granule in a collection would display the same start
and end times in EDSC. In most collections, this is likely ill-advised use case.
The operator will be prompted for a `collection_temporal_override`
value when running `metgenc init`. The default value is `False` and should likely
always be accepted; setting it to `True` is what would signal MetGenC to set each
granule to the collection's TemporalExtent.

| .ini element                 | .ini section |
| ----------------------------- | --------------|
| collection_temporal_override  | Source        |

#### Spatial Polygon Generation
MetGenC includes optimized polygon generation capabilities for creating spatial coverage polygons from point data, particularly useful for LIDAR flightline data.

When a granule has an associated `.spatial` file containing geodetic point data (≥3 points), MetGenC will automatically generate an optimized polygon to enclose the data points instead of using the basic point-to-point polygon method. This results in more accurate spatial coverage with fewer vertices.

**This feature is optional but enabled by default within MetGenC. To disable or to change values**, edit the .ini file for the collection and add any or all of the following parameters and the values you'd like them to be. Largely the values shouldn't need to be altered, but should ingest fail for GPolygonSpatial errors, the attribute to add to the .ini file would be the `spatial_polygon_cartesian_tolerance`, and decreasing the coordinate precision (e.g., .0001 => .01).

**Configuration Parameters:**

| .ini section | .ini element                    | Type    | Default | Description |
| ------------- | -------------------------------- | ------- | ------- | ----------- |
| Spatial       | spatial_polygon_enabled          | boolean | true    | Enable/disable polygon generation for .spatial files |
| Spatial       | spatial_polygon_target_coverage  | float   | 0.98    | Target data coverage percentage (0.80-1.0) |
| Spatial       | spatial_polygon_max_vertices     | integer | 100     | Maximum vertices in generated polygon (10-1000) |
| Spatial       | spatial_polygon_cartesian_tolerance | float | 0.0001  | Minimum distance between polygon points in degrees (0.00001-0.01) |



##### Example Spatial Polygon Generation Configuration
Example showing content added to an .ini file, having edited the CMR default vertex tolerance (distance between two vertices) to decrease the precision of the GPoly coordinate pairs listed in the UMMG json files MetGenC generates:
```ini
[Spatial]
spatial_polygon_enabled = true
spatial_polygon_target_coverage = 0.98
spatial_polygon_max_vertices = 100
spatial_polygon_cartesian_tolerance = .01
```
Example showing the key pair added to an .ini file to disable spatial polygon generation:
```ini
[Spatial]
spatial_polygon_enabled = false
```

**When Polygon Generation is Applied:**
- ✅ Granule has a `.spatial` file with ≥3 geodetic points
- ✅ `spatial_polygon_enabled = true` (default)
- ✅ Granule spatial representation is `GEODETIC`

**When Original Behavior is Used:**
- ❌ No `.spatial` file present (data from other sources)
- ❌ `spatial_polygon_enabled = false`
- ❌ Granule spatial representation is `CARTESIAN`
- ❌ Insufficient points (<3) for polygon generation
- ❌ Polygon generation fails (automatic fallback)

**Tolerance Requirements:**
The `spatial_polygon_cartesian_tolerance` parameter ensures that generated polygons meet NASA CMR validation requirements. The CMR system requires that each point in a polygon must have a unique spatial location - if two points are closer than the tolerance threshold in both latitude and longitude, they are considered the same point and the polygon becomes invalid. MetGenC automatically filters points during polygon generation to ensure this requirement is met.

This enhancement is backward compatible - existing workflows continue unchanged, and polygon generation only activates for appropriate `.spatial` file scenarios.

---

### info

The **info** command can be used to display the information within the configuration file as well as MetGenC system default values for data ingest.

```
metgenc info --help
Usage: metgenc info [OPTIONS]

  Summarizes the contents of a configuration file.

Options:
  -c, --config TEXT  Path to configuration file to display  [required]
  --help             Show this message and exit.
```

#### Example running info

```
metgenc info -c init/0081DUCkBRWS.ini
                   __
   ____ ___  ___  / /_____ ____  ____  _____
  / __ `__ \/ _ \/ __/ __ `/ _ \/ __ \/ ___/
 / / / / / /  __/ /_/ /_/ /  __/ / / / /__
/_/ /_/ /_/\___/\__/\__, /\___/_/ /_/\___/
                   /____/
Using configuration:
  + environment: uat
  + data_dir: ./data/0081DUCk
  + auth_id: NSIDC-0081DUCk
  + version: 2
  + provider: DPT
  + local_output_dir: output
  + ummg_dir: ummg
  + kinesis_stream_name: nsidc-cumulus-uat-external_notification
  + staging_bucket_name: nsidc-cumulus-uat-ingest-staging
  + write_cnm_file: True
  + overwrite_ummg: True
  + checksum_type: SHA256
  + number: 1000000
  + dry_run: False
  + premet_dir: None
  + spatial_dir: None
  + collection_geometry_override: False
  + collection_temporal_override: False
  + time_start_regex: None
  + time_coverage_duration: None
  + pixel_size: None
  + browse_regex: _brws
  + granule_regex: (NSIDC0081_SEAICE_PS_)(?P<granuleid>[NS]{1}\d{2}km_\d{8})(_v2.0_)(?:F\d{2}_)?(DUCk)
```

* environment: reflects `uat` as this is the default environment. This can be changed on the command line when `metgenc process` is run by adding the `-e` / `--env` option (e.g., metgenc process -e prod).
* data_dir:, auth_id:, version:, provider:, local_output_dir:, and ummg_dir: (which is relative to the local_output_dir) are set by the operator in the config file.
* kinesis_stream_name: and staging_bucket_name: could be changed by the operator in the config file, but should be left as-is!
* write_cnm_file:, and overwrite_ummg: are editable by operators in the config file
  * write_cnm_file: can be set here as `true` or `false`. Setting this to `true` when testing allows you to visually qc CNM content as well as run `metgenc validate` to assure they're valid for ingest. Once known to be valid, and you're ready to ingest data end-to-end, this can be edited to `false` to prevent CNM from being written locally if desired. They'll always be sent to AWS regardless of the value being `true` or `false`.
  * overwrite_ummg: when set to `true` will overwrite any existing UMM-G files for a data set present in the vm's MetGenC venv output/ummg directory. If set to `false` any existing files would be preserved, and only new files would be written.
* checksum_type: is another config file entry that could be changed by the operator, but should be left as-is!
* number: 1000000 is the default max granule count for ingest. This value is not found in the config file, thus it can only be changed by a DUCk developer if necessary.
* dry_run: reflects the option included (or not) by the operator in the command line when `metgenc process` is run.
* premet_dir:, spatial_dir:, collection_geometry_override:, collection_temporal_override:,
  time_start_regex:, time_coverage_duration:, pixel_size:, browse_regex:, and granule_regex:
  are all optional as they're data set dependent and should be set when necessary by operators within the config file.
---

### process
```
metgenc process --help

Usage: metgenc process [OPTIONS]

  Processes science files based on configuration file contents.

Options:
  -c, --config TEXT   Path to configuration file  [required]
  -d, --dry-run       Don't stage files on S3 or publish messages to Kinesis
  -e, --env TEXT      environment  [default: uat]
  -n, --number count  Process at most 'count' granules.
  -wc, --write-cnm    Write CNM messages to files.
  -o, --overwrite     Overwrite existing UMM-G files.
  --help              Show this message and exit.
```
The **process** command can be run either with or without specifying the `-d` / `--dry-run` option.
* When the dry run option is specified _and_ the `-wc` / `--write-cnm` option is invoked, or your config
file contains `write_cnm_file = true` (instead of `= false`), CNM will be written locally to the output/cnm
directory. This promotes operators having the ability to validate and visually QC their content before letting them guide ingest to CUAT.
* When run without the dry run option, metgenc will transfer CNM to AWS, kicking off end-to-end ingest of
data and UMM-G files to CUAT.

When MetGenC is run on the VM, it must be run at the root of the vm's virtual environment, `metgenc`.

If running `metgenc process` fails, check for an error message in the metgenc.log to begin troubleshooting.

#### Examples running process
The following is an example of using the dry run option (-d) to generate UMM-G and write CNM as files (-wc) for three granules (-n 3):

    $ metgenc process -c ./init/test.ini -d -n 3 -wc

This next example would run end-to-end ingest of all granules (assuming < 1000000 granules) in the data directory specified in the test.ini config file
and their UMM-G files into the CUAT environment:

    $ metgenc process -c ./init/test.ini -e uat
Note: Before running **process** to ingest granules to CUAT (i.e., you've not set it to dry run mode),
**as a courtesy to Cumulus devs and ops folks, post Slack messages to NSIDC's `#Cumulus` and `cloud-ingest-ops`
channels, and post a quick "done" note when you're done ingest testing.**


#### Troubleshooting metgenc process command runs
* You'll need to have sourced (or source before you run it), your AWS profile by running `source metgenc-env.sh cumulus-uat`
  where `cumulus-uat` reflects the profile name specified in your AWS credential and config files.
  If you can't remember whether you've sourced your AWS profile, run `aws configure list` at the prompt.

If you run `$ metgenc process -c ./init/<some .ini file>` to test end-to-end ingest, but you get a flurry of errors,
see if sourcing your AWS credentials (`source metgenc-env.sh cumulus-uat`) solves the problem! Forgetting
to set up communications between MetGenC and AWS is easy to do, but thankfully, easy to fix.

* When MetGenC is run on the VM, it must be run at the root of the vm's virtual environment, `metgenc`.

* If running `metgenc process` fails, check for an error message in the metgenc.log (metgenc/metgenc.log) to aid your troubleshooting.

---

### validate

The **validate** command lets you review the JSON CNM or UMM-G output files created by
running `process`.

```
metgenc validate --help

Usage: metgenc validate [OPTIONS]

  Validates the contents of local JSON files.

Options:
  -c, --config TEXT  Path to configuration file  [required]
  -t, --type TEXT    JSON content type  [default: cnm]
  --help             Show this message and exit.
```

#### Example running validate

    $ metgenc validate -c init/modscg.ini -t ummg (adding the -t ummg option will validate all UMM-G files; -t cnm will validate all CNM that have been written locally)
    $ metgenc validate -c init/modscg.ini (without the -t option specified, just all locally written CNM will be validated)

The package `check-jsonschema` is also installed by MetGenC and can be used to validate a single file at a time:

    $ check-jsonschema --schemafile <path to schema file> <path to CNM or UMM-G file to check>

### Pretty-print a json file in your shell
This is not a MetGenC command, but it's a handy way to `cat` a file and omit having
to wade through unformatted json chaos:
`cat <UMM-G or CNM file name> | jq "."`

e.g., `cat NSIDC0081_SEAICE_PS_S25km_20211104_v2.0_DUCk.nc.cnm.json | jq "."` will
pretty-print the contents of that json file in your shell!

If running `metgenc validate` fails, check for an error message in the metgenc.log to begin troubleshooting.

## For Developers
### Contributing

#### Requirements

* [Python](https://www.python.org/) v3.12+
* [Poetry](https://python-poetry.org/docs/#installing-with-the-official-installer)

You can install [Poetry](https://python-poetry.org/) either by using the [official
installer](https://python-poetry.org/docs/#installing-with-the-official-installer)
if you’re comfortable following the instructions, or by using a package
manager (like Homebrew) if this is more familiar to you. When successfully
installed, you should be able to run:

    $ poetry --version
    Poetry (version 1.8.3)

#### Installing Dependencies

* Use Poetry to create and activate a virtual environment

      $ poetry shell

* Install dependencies

      $ poetry install

#### Run tests

    $ poetry run pytest

#### Run tests when source changes
This uses [pytest-watcher](https://github.com/olzhasar/pytest-watcher)

    $ poetry run ptw . --now --clear

#### Running the linter for code style issues

    $ poetry run ruff check

[The `ruff` tool](https://docs.astral.sh/ruff/linter/) will check
the source code for conformity with various style rules. Some of
these can be fixed by `ruff` itself, and if so, the output will
describe how to automatically fix these issues.

The CI/CD pipeline will run these checks whenever new commits are
pushed to GitHub, and the results will be available in the GitHub
Actions output.

#### Running the code formatter

    $ poetry run ruff format

[The `ruff` tool](https://docs.astral.sh/ruff/formatter/) will check
the source code for conformity with source code formatting rules. It
will also fix any issues it finds and leave the changes uncommitted
so you can review the changes prior to adding them to the codebase.

As with the linter, the CI/CD pipeline will run the formatter when
commits are pushed to GitHub.

#### Ruff integration with your editor

Rather than running `ruff` manually from the commandline, it can be
integrated with the editor of your choice. See the
[ruff editor integration](https://docs.astral.sh/ruff/editors/) guide.


#### Releasing

* Update `CHANGELOG.md` according to its representation of the current version:
  * If the current "version" in `CHANGELOG.md` is `UNRELEASED`, add an
    entry describing your new changes to the existing change summary list.

  * If the current version in `CHANGELOG.md` is **not** a release candidate,
    add a new line at the top of `CHANGELOG.md` with a "version" consisting of
    the string literal `UNRELEASED` (no quotes surrounding the string).  It will
    be replaced with the release candidate form of an actual version number
    after the `major`, `minor`, or `patch` version is bumped (see below). Add a
    list summarizing the changes (thus far) in this new version below the
    `UNRELEASED` version entry.

  * If the current version in `CHANGELOG.md`  **is** a release candidate, add
    an entry describing your new changes to the existing change summary list for
    this release candidate version. The release candidate version will be
    automatically updated when the `rc` version is bumped (see below).

* Commit `CHANGELOG.md` so the working directory is clean.

* Show the current version and the possible next versions:

        $ bump-my-version show-bump
        1.4.0 ── bump ─┬─ major ─── 2.0.0rc0
                       ├─ minor ─── 1.5.0rc0
                       ├─ patch ─── 1.4.1rc0
                       ├─ release ─ invalid: The part has already the maximum value among ['rc', 'release'] and cannot be bumped.
                       ╰─ rc ────── 1.4.0release1

* If the currently released version of `metgenc` is not a release candidate
  and the goal is to start work on a new version, the first step is to create a
  pre-release version. As an example, if the current version is `1.4.0` and
  you'd like to release `1.5.0`, first create a pre-release for testing:

        $ bump-my-version bump minor

  Now the project version will be `1.5.0rc0` -- Release Candidate 0. As testing
  for this release-candidate proceeds, you can create more release-candidates by:

        $ bump-my-version bump rc

  And the version will now be `1.5.0rc1`. You can create as many release candidates as needed.

* When you are ready to do a final release, you can:

        $ bump-my-version bump release

  Which will update the version to `1.5.0`. After doing any kind of release, you will see
  the latest commit and tag by looking at `git log`. You can then push these to GitHub
  (`git push --follow-tags`) to trigger the CI/CD workflow.

* On the [GitHub repository](https://github.com/nsidc/granule-metgen), click
  'Releases' and follow the steps documented on the
  [GitHub Releases page](https://docs.github.com/en/repositories/releasing-projects-on-github/managing-releases-in-a-repository#creating-a-release).
  Draft a new Release using the version tag created above. By default, the 'Set
  as the latest release' checkbox will be selected. To publish a pre-release
  from a release candidate version, be sure to select the 'Set as a pre-release'
  checkbox. After you have published the (pre-)release in GitHub, the MetGenC
  Publish GHA workflow will be started.  Check that the workflow succeeds on the
  [MetGenC Actions page](https://github.com/nsidc/granule-metgen/actions),
  and verify that the
  [new MetGenC (pre-)release is available on PyPI](https://pypi.org/project/nsidc-metgenc/).

## Credit

This content was developed by the National Snow and Ice Data Center with funding from
multiple sources.<|MERGE_RESOLUTION|>--- conflicted
+++ resolved
@@ -183,33 +183,16 @@
  P = Premet file attributes that may be specified in a premet file; when used, a
   `premet_dir`path must be defined in the .ini file.
 
-<<<<<<< HEAD
  1 = Used to populate the time begin and end UMM-G values; OC .ini attribute for
   time_coverage_start is `time_start_regex` = \<value\>, and for time_coverage_end the
   .ini attribute is `time_coverage_duration` = \<value\>.
 
  2 = A grid mapping variable is required if the horizontal spatial coordinates are not
-=======
- 1 = Used to populate the ProductionDateTime field in UMM-G files when the global attributes
-  date_modified or date_created are absent from a netCDF file. The date_modified ini file attribute
-  is also a required .ini file attribute when running MetGenC on collections not comprising
-  netCDF files See: [Required and Optional Configuration Elements](#required-and-optional-configuration-elements)
-
- 2 = Used to populate the time begin and end UMM-G values; OC .ini attribute for
-  time_coverage_start is `time_start_regex` = \<value\>, and for time_coverage_end the
-  .ini attribute is `time_coverage_duration` = \<value\>.
-
- 3 = A grid mapping variable is required if the horizontal spatial coordinates are not
->>>>>>> ba6a1d1f
    longitude and latitude and the intent of the data provider is to geolocate
    the data. `grid_mapping` and `grid_mapping_name` allow programmatic identification of
    the variable holding information about the horizontal coordinate reference system.
 
-<<<<<<< HEAD
  3 = The `crs_wkt` ("coordinate referenc system well known text") value is handed to the
-=======
- 4 = The `crs_wkt` ("coordinate referenc system well known text") value is handed to the
->>>>>>> ba6a1d1f
    `CRS` and `Transformer` modules in `pyproj` to conveniently deal
    with the reprojection of (y,x) values to EPSG 4326 (lon, lat) values.
 
@@ -217,19 +200,11 @@
    to calculate the padding added to x and y values to create a GPolygon enclosing all
    of the data; OC .ini attribute is `pixel_size` = <value>.
 
-<<<<<<< HEAD
  5 = The values of the coordinate variable identified by the `standard_name` attribute
    with a value of `projection_x_coordinate` are reprojected and thinned to create a
    GPolygon, bounding rectangle, etc.
 
  6 = The values of the coordinate variable identified by the `standard_name` attribute
-=======
- 6 = The values of the coordinate variable identified by the `standard_name` attribute
-   with a value of `projection_x_coordinate` are reprojected and thinned to create a
-   GPolygon, bounding rectangle, etc.
-
- 7 = The values of the coordinate variable identified by the `standard_name` attribute
->>>>>>> ba6a1d1f
    with a value of `projection_y_coordinate` are reprojected and thinned to create a
    GPolygon, bounding rectangle, etc.
 
@@ -387,38 +362,20 @@
 
 R = Required for all non-netCDF file types (e.g., csv, .tif, .h5, etc) and netCDF files missing
     the global attribute specified
-<<<<<<< HEAD
 
 1. This regex attribute leverages a netCDF's file name containing a date to populate UMMG files'
-TemporalExtent field attribute, BeginningDateTime. Must match using the named group `(?P<time_coverage_start>)`.
+   TemporalExtent field attribute, BeginningDateTime. Must match using the named group `(?P<time_coverage_start>)`.
    * This attribute is meant to be used with "nearly" compliant netCDF files, but not other file types
    (csv, tif, etc.) since these should rely on premet files containing temporal details for each file.
 
 2. The time_coverage_duration attribute value specifies the duration to be applied to the `time_coverage_start`
-=======
-1. Set this to be the YYYY-MM-DD that you're running MetGenC (e.g., date_modified =
-2025-08-07); this value is a constant that will populate ProductionDateTime in all UMMG files.
-   * The ProductionDateTime field in a UMMG file mustn't show as "None"; if it does, Cumulus
-     will throw ingest errors stating that ProductionDateTime can't be "None".
-   * This attribute should be used with "nearly" compliant netCDF files wherein their global
-  attributes are missing the `date_modified` or `date_created` attribtes.
-2. This regex attribute leverages a netCDF's file name containing a date to populate UMMG files'
-TemporalExtent field attribute, BeginningDateTime. Must match using the named group `(?P<time_coverage_start>)`.
-   * This attribute is meant to be used with "nearly" compliant netCDF files, but not other file types
-   (csv, tif, etc.) since these should rely on premet files containing temporal details for each file.
-3. The time_coverage_duration attribute value specifies the duration to be applied to the `time_coverage_start`
->>>>>>> ba6a1d1f
 value to generate correct EndingDateTime values in UMMG files; this value is a constant that will
 be applied to each time_start_regex value gleaned from files. Must be a valid
 [ISO duration value](https://en.wikipedia.org/wiki/ISO_8601#Durations).
    * This attribute is meant to be used with "nearly" compliant netCDF files, but not other file types
    (csv, tif, etc.) since these should rely on premet files containing temporal details for each file.
-<<<<<<< HEAD
 
 3. Rarely applicable for science files that aren't gridded netCDF (.txt, .csv, .jpg, .tif, etc.); this
-=======
-5. Rarely applicable for science files that aren't gridded netCDF (.txt, .csv, .jpg, .tif, etc.); this
->>>>>>> ba6a1d1f
 value is a constant that will be applied to all granule-level metadata.
 
 #### Granule and Browse regex
