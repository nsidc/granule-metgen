- [MetGenC](#metgenc)
  * [Level of Support](#level-of-support)
  * [Before Running MetGenC on the VM: Tips and Assumptions](#before-running-metgenc-on-the-vm-tips-and-assumptions)
  * [CMR Authentication and use of Collection Metadata](#cmr-authentication-and-use-of-collection-metadata)
  * [Assumptions for netCDF files for MetGenC](#assumptions-for-netcdf-files-for-metgenc)
  * [MetGenC .ini File Assumtions](#metgenc-ini-file-assumtions)
  * [NetCDF Attributes MetGenC Relies upon to generate UMM-G json files](#netcdf-attributes-metgenc-relies-upon-to-generate-umm-g-json-files)
    + [Query a netCDF file for presence of MetGenC-Required Attributes](#query-a-netcdf-file-for-presence-of-metgenc-required-attributes)
    + [Attribute Reference links](#attribute-reference-links)
  * [Geometry Logic](#geometry-logic)
    + [Geometry Rules](#geometry-rules)
    + [Geometry Logic and Expectations Table](#geometry-logic-and-expectations-table)
  * [Running MetGenC: Its Commands In-depth](#running-metgenc-its-commands-in-depth)
    + [help](#help)
    + [init](#init)
      - [Optional Configuration Elements](#optional-configuration-elements)
      - [Granule and Browse regex](#granule-and-browse-regex)
        * [Example: Use of granule_regex](#example-use-of-granule_regex)
      - [Using Premet and Spatial Files](#using-premet-and-spatial-files)
      - [Setting Collection Spatial Extent as Granule Spatial Extent](#setting-collection-spatial-extent-as-granule-spatial-extent)
      - [Setting Collection Temporal Extent as Granule Temporal Extent](#setting-collection-temporal-extent-as-granule-temporal-extent)
      - [Spatial Polygon Generation](#spatial-polygon-generation)
        * [Example Spatial Polygon Generation Configuration](#example-spatial-polygon-generation-configuration)
    + [info](#info)
      - [Example running info](#example-running-info)
    + [process](#process)
      - [Examples running process](#examples-running-process)
      - [Troubleshooting metgenc process command runs](#troubleshooting-metgenc-process-command-runs)
    + [validate](#validate)
      - [Example running validate](#example-running-validate)
    + [Pretty-print a json file in your shell](#pretty-print-a-json-file-in-your-shell)
  * [For Developers](#for-developers)
    + [Contributing](#contributing)
      - [Requirements](#requirements)
      - [Installing Dependencies](#installing-dependencies)
      - [Run tests](#run-tests)
      - [Run tests when source changes](#run-tests-when-source-changes)
      - [Running the linter for code style issues](#running-the-linter-for-code-style-issues)
      - [Running the code formatter](#running-the-code-formatter)
      - [Ruff integration with your editor](#ruff-integration-with-your-editor)
      - [Spatial Polygon Diagnostic Tool](#spatial-polygon-diagnostic-tool)
      - [Releasing](#releasing)

<p align="center">
  <img alt="NSIDC logo" src="https://nsidc.org/themes/custom/nsidc/logo.svg" width="150" />
</p>

# MetGenC

![build & test workflow](https://github.com/nsidc/granule-metgen/actions/workflows/build-test.yml/badge.svg)
![publish workflow](https://github.com/nsidc/granule-metgen/actions/workflows/publish.yml/badge.svg)
[![Documentation Status](https://readthedocs.org/projects/granule-metgen/badge/?version=latest)](https://granule-metgen.readthedocs.io/en/latest/?badge=latest)
[![Documentation Status](https://readthedocs.org/projects/granule-metgen/badge/?version=stable)](https://granule-metgen.readthedocs.io/en/stable/?badge=stable)

The `MetGenC` toolkit enables Operations staff and data
producers to create metadata files conforming to NASA's Common Metadata Repository UMM-G
specification and ingest data directly to NASA EOSDIS’s Cumulus archive. Cumulus is an
open source cloud-based data ingest, archive, distribution, and management framework
developed for NASA's Earth Science data.

## Level of Support

This repository is fully supported by NSIDC. If you discover any problems or bugs,
please submit an Issue. If you would like to contribute to this repository, you may fork
the repository and submit a pull request.

See the [LICENSE](LICENSE.md) for details on permissions and warranties. Please contact
nsidc@nsidc.org for more information.

## Before Running MetGenC on the VM: Tips and Assumptions
* from nusnow:
        $ vssh staging sipsmetgen

* CD Into and Activate the venv:

        $ cd metgenc
        $ source .venv/bin/activate

* Before you run end-to-end ingest, be sure to source your AWS credentials:

        $ source metgenc-env.sh cumulus-uat

  * If you think you've already run it but can't remember, run the following:

            $ aws configure list

and will either indicate that you need to source your credentials by returning:

```
Name                    Value             Type    Location
----                    -----             ----    --------
profile               <not set>           None    None
access_key            <not set>           None    None
secret_key            <not set>           None    None
region                <not set>           None    None
```
or it'll show that you're all set (AWS comms-wise) for ingesting to Cumulus by
returning the following:

```
      Name                    Value             Type    Location
      ----                    -----             ----    --------
   profile              cumulus-uat              env    ['AWS_PROFILE', 'AWS_DEFAULT_PROFILE']
access_key     ****************SQXY              env
secret_key     ****************cJ+5              env
    region                us-west-2              env    ['AWS_REGION', 'AWS_DEFAULT_REGION']
```

## CMR Authentication and use of Collection Metadata

MetGenC will attempt to authenticate with Earthdata Login (EDL) credentials
to retrieve collection metadata. If authentication fails,
collection metadata will not be accessible to help compensate for metadata elements
missing from science files or a data set's configuration (.ini) file.

Always export the following variables to your environment before running
`metgenc process` (there's more on what this entails to come):

    $ export EARTHDATA_USERNAME=your-EDL-user-name
    $ export EARTHDATA_PASSWORD=your-EDL-password

If you have a different user name/password combo for UAT from that of the PROD
environment, be sure to set the values appropriate for the environment you're
ingesting to.

If collection metadata are unavailable either due to an authentication failure
or because the collection information doesn't yet exist in CMR, MetGenC will
continue processing with the information available from the .ini file and the
science files.

## Assumptions for netCDF files for MetGenC

* NetCDF files have an extension of `.nc` (per CF conventions).
* Projected spatial information is available in coordinate variables having
  a `standard_name` attribute value of `projection_x_coordinate` or
  `projection_y_coordinate` attribute.
* (y[0],x[0]) represents the upper left corner of the spatial coverage.
* Spatial coordinate values represent the center of the area covered by a measurement.
* Only one coordinate system is used by all data variables in all science files
  (i.e. only one grid mapping variable is present in a file, and the content of
  that variable is the same in every science file).

## MetGenC .ini File Assumtions
* A `pixel_size` attribute is needed in a data set's .ini file when gridded science files don't include a GeoTransform attribute in the grid mapping variable. The value specified should be just a number—no units (m, km) need to be specified since they're assumed to be the same as the units of those defined by the spatial coordinate variables in the data set's science files.
  * e.g., `pixel_size = 25`
* Date/time strings can be parsed using `datetime.fromisoformat`
* The checksum_type must be SHA256

## NetCDF Attributes MetGenC Relies upon to Generate UMM-G json Files

- **Required** required
- **RequiredC** conditionally required
- **R+** highly or strongly recommended
- **R** recommended
- **S** suggested

| Attribute used by MetGenC (location in netCDF file)   | ACDD | CF Conventions | NSIDC Guidelines | Notes   |
| ----------------------------- | ---- | -------------- | ---------------- | ------- |
| date_modified (global)        | S    |                | R                | 1, OC   |
| time_coverage_start (global)  | R    |                | R                | 2, OC, P   |
| time_coverage_end (global)    | R    |                | R                | 2, OC, P   |
| grid_mapping_name (variable)  |      | RequiredC      | R+               | 3       |
| crs_wkt (variable with `grid_mapping_name` attribute)      |  |  | R     | 4       |
| GeoTransform (variable with `grid_mapping_name` attribute) |  |  | R     | 5, OC   |
| standard_name, `projection_x_coordinate` (variable) |  | RequiredC  |    | 6       |
| standard_name, `projection_y_coordinate` (variable) |  | RequiredC  |    | 7       |

Notes column key:

 OC = Optional configuration attributes (or elements of them) that may be represented
   in an .ini file in order to allow "nearly" compliant netCDF files to be run with MetGenC
   without premet/spatial files. See [Optional Configuration Elements](#optional-configuration-elements)

 P = Premet file attributes that may be specified in a premet file; when used, a
  `premet_dir`path must be defined in the .ini file.

 1 = Used to populate the production date and time values in UMM-G output; the OC .ini
  attribte is also `date_modified` = \<value\>. If a netCDF file doesn't have a date_modified
  global attribute, but does have a date_created, add date_modified attribute to the
  data set .ini file and set it's value to that of the file's date_created value.

 2 = Used to populate the time begin and end UMM-G values; OC .ini attribute for
  time_coverage_start is `time_start_regex` = \<value\>, and for time_coverage_end the
  .ini attribute is `time_coverage_duration` = \<value\>.

 3 = A grid mapping variable is required if the horizontal spatial coordinates are not
   longitude and latitude and the intent of the data provider is to geolocate
   the data. `grid_mapping` and `grid_mapping_name` allow programmatic identification of
   the variable holding information about the horizontal coordinate reference system.

 4 = The `crs_wkt` ("coordinate referenc system well known text") value is handed to the
   `CRS` and `Transformer` modules in `pyproj` to conveniently deal
   with the reprojection of (y,x) values to EPSG 4326 (lon, lat) values.

 5 = The `GeoTransform` value provides the pixel size per data value, which is then used
   to calculate the padding added to x and y values to create a GPolygon enclosing all
   of the data; OC .ini attribute is `pixel_size` = <value>.

 6 = The values of the coordinate variable identified by the `standard_name` attribute
   with a value of `projection_x_coordinate` are reprojected and thinned to create a
   GPolygon, bounding rectangle, etc.

 7 = The values of the coordinate variable identified by the `standard_name` attribute
   with a value of `projection_y_coordinate` are reprojected and thinned to create a
   GPolygon, bounding rectangle, etc.

<<<<<<< HEAD
=======
### Query a netCDF file for presence of MetGenC-Required Attributes
On V0 wherever the data are staged (/disks/restricted_ftp or /disks/sidads_staging, etc.) you
can run ncdump to check whether a netCDF representative of the collection's files contains the
MetGenC-required attributes. When not reported, that attribute will have to be accommodated by
it's associated .ini attribute being added to the .ini file. See [Optional Configuration Elements](#optional-configuration-elements) 
for full details/descriptions of these.
```
ncdump -h <file name.nc> | grep -e date_modified -e date_created -e time_coverage_start -e time_coverage_end -e GeoTransform -e crs_wkt -e spatial_ref -e grid_mapping_name -e 'standard_name = "projection_y_coordinate"' -e 'standard_name = "projection_x_coordinate"'
```

>>>>>>> ca2f09fe

| netCDF file attributes not currently used by MetGenC | ACDD | CF Conventions | NSIDC Guidelines |
| ----------------------------- | ---- | -------------- | ---------------- |
| Conventions (global)          | R+   | Required       | R                |
| standard_name (data variable) | R+   | R+             |                  |
| grid_mapping (data variable)  |      | RequiredC      | R+               |
| axis (variable)               |      | R              |                  |
| geospatial_bounds (global)    | R    |                | R                |
| geospatial_bounds_crs (global)| R    |                | R                |
| geospatial_lat_min (global)   | R    |                | R                |
| geospatial_lat_max (global)   | R    |                | R                |
| geospatial_lat_units (global) | R    |                | R                |
| geospatial_lon_min (global)   | R    |                | R                |
| geospatial_lon_max (global)   | R    |                | R                |
| geospatial_lon_units (global) | R    |                | R                |

### Attribute Reference links
* https://wiki.esipfed.org/Attribute_Convention_for_Data_Discovery_1-3
* https://cfconventions.org/Data/cf-conventions/cf-conventions-1.11/cf-conventions.html
* https://nsidc.org/sites/default/files/documents/other/nsidc-guidelines-netcdf-attributes.pdf

## Geometry Logic

The geometry behind the granule-level spatial representation (point, gpolygon, or bounding
rectangle) required for a data set can be implemented by MetGenC via either: file-level metadata
(such as a CF/NSIDC Compliant netCDF file), `.spatial` / `.spo` files, or
its collection-level spatial representation.

When MetGenC is run with netCDF files that are
both CF and NSIDC Compliant (for those requirements, refer to the table:
[NetCDF Attributes Used to Populate the UMM-G files generated by MetGenC](#netcdf-attributes-used-to-populate-the-umm-g-files-generated-by-metgenc))
information from within the file's metadata will be used to generate an appropriate
gpolygon or bounding rectangle for each granule.

In some cases, non-netCDF files, and/or netCDF files that are non-CF or non-NSIDC
compliant will require an operator to define or modify data set details expressed through
attributes in an .ini file, in other cases an operator will need to further modify the
.ini file to specify paths to where premet and spatial files are stored for MetGenC to use
as input files.

For granules suited to using the spatial extent defined for its collection,
a `collection_geometry_override=True` attribute/value pair can be added to the .ini file
(as long as it's a single bounding rectangle, and not two or more bounding rectangles).
Setting `collection_geometry_override=False` in the .ini file will make MetGenC look to the
science files or premet/spatial files for the granule-level spatial representation geometry
to use.

### Geometry Rules
|Granule Spatial Representation Geometry | Granule Spatial Representation Coordinate System (GSRCS) |
|--------------------------------------- | -------------------------------------------------------- |
| GPolygon (GPoly) | Geodetic |
| Bounding Rectangle (BR) | Cartesian |
| Points | Geodetic |

### Geometry Logic and Expectations Table
```
.spo = .spo file associated with each granule science file defining GPoly vertices
.spatial = .spatial file associated with each granule science file to define: BR, Point, or data coordinates parsed from a science file (all of which are to be encompassed by a detailed GPoly generated by MetGenC)
```

| source | num points | GSRCS | error? | expected output | comments |
| ------ | ------------ | ---- | ------ | ------- | --- |
| .spo  |   any | cartesian | yes | | `.spo` inherently defines GPoly vertices; GPolys cannot be cartesian. |
| .spo   | <= 2 | geodetic | yes | | At least three points are required to define a GPoly. |
| .spo  | > 2 | geodetic | no | GPoly as described by `.spo` file contents. | |
| .spatial | 1 | cartesian | yes | | NSIDC data curators always associate a `GEODETIC` granule spatial representation with point data. |
| .spatial | 1 | geodetic | no | Point as defined by spatial file. | |
| .spatial | 2 | cartesian | no | BR as defined by spatial file. | |
| .spatial | >= 2 | geodetic | no | GPoly(s) calculated to enclose all points. | If `spatial_polygon_enabled=true` (default) and ≥3 points, uses optimized polygon generation with target coverage and vertex limits. |
| .spatial | > 2 | cartesian | yes | | There is no cartesian-associated geometry for GPolys. |
| science file (NSIDC/CF-compliant netCDF) | NA | cartesian | no | BR | min/max lon/lat points for BR expected to be included in global attributes. |
| science file (NSIDC/CF-compliant) | 1 or > 2 | geodetic | no | | Error if only two points. GPoly calculated from grid perimeter. |
| science file, non-NSIDC/CF-compliant netCDF or other format | NA | either | no | As specified by .ini file. | Configuration file must include a `spatial_dir` value (a path to the directory with valid `.spatial` or `.spo` files), or `collection_geometry_override=True` entry (which must be defined as a single point or a single bounding rectangle). |
| collection spatial metadata geometry = cartesian with one BR | NA | cartesian | no | BR as described in collection metadata. | |
| collection spatial metadata geometry = cartesian with one BR | NA | geodetic | yes | | Collection geometry and GSRCS must both be cartesian. |
| collection spatial metadata geometry = cartesian with two or more BR | NA | cartesian | yes | | Two-part bounding rectangle is not a valid granule-level geometry. |
| collection spatial metadata geometry specifying one or more points | NA | NA |  | | Not a known use case  |

## Running MetGenC: Its Commands In-depth

### help
Show MetGenC's help text:

        $ metgenc --help
        Usage: metgenc [OPTIONS] COMMAND [ARGS]...

          The metgenc utility allows users to create granule-level metadata, stage
          granule files and their associated metadata to Cumulus, and post CNM
          messages.

        Options:
          --help  Show this message and exit.

        Commands:
          info     Summarizes the contents of a configuration file.
          init     Populates a configuration file based on user input.
          process  Processes science files based on configuration file...
          validate Validates the contents of local JSON files.

* For detailed help on each command, run: `metgenc <command name> --help`:

        $ metgenc process --help

### init

The **init** command can be used to generate a metgenc configuration (i.e., .ini) file for
your data set, or edit an existing .ini file.
* You can skip this step if you've already acquired or made an .ini file and prefer editing it
  manually (any text editor will work).
* An existing configuration file can also be copied, renamed, and used with a different
  data set, just be sure to update paths, regex values, etc that are data set-specific!
* The .ini file's checksum_type should always be set to SHA256.
* If creating a new .ini, remember to include .ini trailing the name you choose.

```
metgenc init --help
Usage: metgenc init [OPTIONS]

  Populates a configuration file based on user input.

Options:
  -c, --config TEXT  Path to configuration file to create or replace
  --help             Show this message and exit
```

Example running **init**

    $ metgenc init -c ./init/<name of config file to create or modify>.ini

#### Optional Configuration Elements
Some attribute values may be read from the .ini file if the values
can't be gleaned from—or don't exist in—the science file(s), but whose
values are known for the data set. Use of these elements can be typical
for data sets comprising non-CF/non-NSIDC-compliant netCDF science files,
<<<<<<< HEAD
as well as non-netCDF data sets comprising .tif, .csv, .h5, etc. This
approach assumes the attribute values are the same for all granules considering
there's only one .ini file for a given data set. The element values must
be manually added to the .ini file, as none of them are prompted for in the
`metgenc init` functionality.
=======
as well as non-netCDF data sets comprising .tif, .csv, .h5, etc. The element
values must be manually added to the .ini file, as none are prompted for 
in the `metgenc init` functionality.
>>>>>>> ca2f09fe

See this project's GitHub file, `fixtures/test.ini` for examples.

| .ini element          | .ini section | Attribute absent from netCDF file the .ini attribute stands in for | Attribute populated in UMMG | Note |
| -----------------------|-------------- | ------------------- | ---------------------------| ---- |
| date_modified          | Collection    | date_modified       | ProductionDateTime | 1    |
| time_start_regex       | Collection    | time_coverage_start | BeginningDateTime | 2    |
| time_coverage_duration | Collection    | time_coverage_end   | EndingDateTime | 3    |
| pixel_size             | Collection    | GeoTransform        | n/a | 4    |

1. For ease, set this to be the year-month-day MetGenC is run (e.g., date_modified =
<<<<<<< HEAD
2025-07-22); including a precise time value is unnecessary (we're breaking from how SIPSMetgen
rolled here!).
2. Matched against file name to determine time coverage start value. Must match using
the named group `(?P<time_coverage_start>)`.
3. Duration value applied to `time_coverage_start` to determine `time_coverage_end`. Must
be a valid [ISO duration value](https://en.wikipedia.org/wiki/ISO_8601#Durations).
4. Rarely applicable for science files that aren't netCDF (.txt, .csv, .jpg, .tif, etc.).
=======
2025-07-22); this value is a constant that will be added to all ummg file's ProductionDateTime
container.
   * This attribute should be used with "nearly" compliant netCDF files that don't have global
  attributes containing `date_modified`, and it will need to be used with non-netCDF file types.
2. This regex attribute leverages a netCDF's file name containing a date to populate ummg files'
TemporalExtent field attribute, BeginningDateTime. Must match using the named group `(?P<time_coverage_start>)`.
   * This attribute is meant to be used with "nearly" compliant netCDF files, but not other file types
   (csv, tif, etc.) since these should rely on premet files containing temporal details for each file. 
3. The time_coverage_duration attribute value specifies the duration to be applied to the `time_coverage_start`
value to generate correct EndingDateTime values in ummg files; this value is a constant that will
be applied to each time_start_regex value gleaned from files. Must be a valid
[ISO duration value](https://en.wikipedia.org/wiki/ISO_8601#Durations).
   * This attribute is meant to be used with "nearly" compliant netCDF files, but not other file types
   (csv, tif, etc.) since these should rely on premet files containing temporal details for each file. 
5. Rarely applicable for science files that aren't gridded netCDF (.txt, .csv, .jpg, .tif, etc.); this
value is a constant that will be applied to all granule-level metadata. 
>>>>>>> ca2f09fe

#### Granule and Browse regex
For data sets comprising multi-file granules (with or without browse), or single-file
granules with browse, browse_regex and granule_regex are the configuration elements to
use (neither need to be included in the .ini for collections comprising single-file granules
without browse). Use of browse_regex facilitates identifying the browse images so they're
classified as such in the CNM. Use of granule_regex defines a file name pattern to appropriately
group files by the element common for the multiple files to be grouped within each granule:

| .ini element | .ini section | Note |
| ------------- | ------------- | ---- |
| browse_regex  | Collection    | 1    |
| granule_regex | Collection    | 2    |

Note column:
1. The file name pattern identifying a browse file. The default is `_brws`. This element is
 prompted for as one of the `metgenc init` prompts.
2. The file name pattern identifying related files. Must  capture all text
 comprising the granule name in UMM-G and CNM output, and must provide a match
 using the named group `(?P<granuleid>)`. This value must be added manually; it
 is **not** included in the `metgenc init` prompts.

##### Example: Use of `granule_regex`
Given the `granule_regex`:
```
granule_regex = (NSIDC0081_SEAICE_PS_)(?P<granuleid>[NS]{1}\d{2}km_\d{8})(_v2.0_)(?:F\d{2}_)?(DUCk)
```
And two granules and their browse files:
```
NSIDC0081_SEAICE_PS_N25km_20211101_v2.0_DUCk.nc
NSIDC0081_SEAICE_PS_N25km_20211101_v2.0_F16_DUCk_brws.png
NSIDC0081_SEAICE_PS_N25km_20211101_v2.0_F17_DUCk_brws.png
NSIDC0081_SEAICE_PS_N25km_20211101_v2.0_F18_DUCk_brws.png
NSIDC0081_SEAICE_PS_S25km_20211102_v2.0_DUCk.nc
NSIDC0081_SEAICE_PS_S25km_20211102_v2.0_F16_DUCk_brws.png
NSIDC0081_SEAICE_PS_S25km_20211102_v2.0_F17_DUCk_brws.png
NSIDC0081_SEAICE_PS_S25km_20211102_v2.0_F18_DUCk_brws.png
```

- `(?:F\d{2}_)?` will match the `F16_`, `F17_` and `F18_` strings in the browse
file names, but the match will not be captured due to to the `?:` elements, and will
not appear in the granule name recorded in the UMM-G and CNM output.
- `N25km_20211101` and `S25km_20211102` will match the named capture group `granuleid`.
Each of those strings uniquely identify all files associated with a given granule.
- `NSIDC0081_SEAICE_PS_`, `_v2.0_` and `DUCk` will be combined with the `granuleid`
text to form the granule name recorded in the UMM-G and CNM output (in the case of
single-file granules, the file extension will be added to the granule name).

#### Using Premet and Spatial files
When necessary, the following two .ini elements can be used to define paths
to the directories containing `premet` and `spatial` files. The user will be
prompted for these values when running `metgenc init`.
| .ini element | .ini section |
| ------------- | ------------- |
| premet_dir    | Source        |
| spatial_dir   | Source        |

#### Setting Collection Spatial Extent as Granule Spatial Extent
In cases of data sets where granule spatial information is not available
by interrogating the data or via `spatial` or `.spo` files, the operator
may set a flag to force the metadata representing each granule's spatial
extents to be set to that of the collection. The user will be prompted
for the `collection_geometry_override` value when running `metgenc init`.
The default value is `False`; setting it to `True` signals MetGenC to
use the collection's spatial extent for each granule.
| .ini element                | .ini section |
| ---------------------------- | ------------- |
| collection_geometry_override | Source        |

#### Setting Collection Temporal Extent as Granule Temporal Extent
RARELY APPLICABLE (if ever)!! An operator may set an .ini flag to indicate
that a collection's temporal extent should be used to populate every granule
via granule-level ummg json to be the same TemporalExtent (SingleDateTime or
BeginningDateTime and EndingDateTime) as what's defined for the collection.
In other words, every granule in a collection would display the same start
and end times in EDSC. In most collections, this is likely ill-advised use case.
The operator will be prompted for a `collection_temporal_override`
value when running `metgenc init`. The default value is `False` and should likely
always be accepted; setting it to `True` is what would signal MetGenC to set each
granule to the collection's TemporalExtent.

| .ini element                 | .ini section |
| ----------------------------- | --------------|
| collection_temporal_override  | Source        |

#### Spatial Polygon Generation
MetGenC includes optimized polygon generation capabilities for creating spatial coverage polygons from point data, particularly useful for LIDAR flightline data.

When a granule has an associated `.spatial` file containing geodetic point data (≥3 points), MetGenC will automatically generate an optimized polygon to enclose the data points instead of using the basic point-to-point polygon method. This results in more accurate spatial coverage with fewer vertices.

**This feature is optional but enabled by default within MetGenC. To disable or to change values**, edit the .ini file for the collection and add any or all of the following parameters and the values you'd like them to be. Largely the values shouldn't need to be altered, but should ingest fail for GPolygonSpatial errors, the attribute to add to the .ini file would be the `spatial_polygon_cartesian_tolerance`, and decreasing the coordinate precision (e.g., .0001 => .01).

**Configuration Parameters:**

| .ini section | .ini element                    | Type    | Default | Description |
| ------------- | -------------------------------- | ------- | ------- | ----------- |
| Spatial       | spatial_polygon_enabled          | boolean | true    | Enable/disable polygon generation for .spatial files |
| Spatial       | spatial_polygon_target_coverage  | float   | 0.98    | Target data coverage percentage (0.80-1.0) |
| Spatial       | spatial_polygon_max_vertices     | integer | 100     | Maximum vertices in generated polygon (10-1000) |
| Spatial       | spatial_polygon_cartesian_tolerance | float | 0.0001  | Minimum distance between polygon points in degrees (0.00001-0.01) |



##### Example Spatial Polygon Generation Configuration
Example showing content added to an .ini file, having edited the CMR default vertex tolerance (distance between two vertices) to decrease the precision of the GPoly coordinate pairs listed in the ummg json files MetGenC generates:
```ini
[Spatial]
spatial_polygon_enabled = true
spatial_polygon_target_coverage = 0.98
spatial_polygon_max_vertices = 100
spatial_polygon_cartesian_tolerance = .01
```
Example showing the key pair added to an .ini file to disable spatial polygon generation:
```ini
[Spatial]
spatial_polygon_enabled = false
```

**When Polygon Generation is Applied:**
- ✅ Granule has a `.spatial` file with ≥3 geodetic points
- ✅ `spatial_polygon_enabled = true` (default)
- ✅ Granule spatial representation is `GEODETIC`

**When Original Behavior is Used:**
- ❌ No `.spatial` file present (data from other sources)
- ❌ `spatial_polygon_enabled = false`
- ❌ Granule spatial representation is `CARTESIAN`
- ❌ Insufficient points (<3) for polygon generation
- ❌ Polygon generation fails (automatic fallback)

**Tolerance Requirements:**
The `spatial_polygon_cartesian_tolerance` parameter ensures that generated polygons meet NASA CMR validation requirements. The CMR system requires that each point in a polygon must have a unique spatial location - if two points are closer than the tolerance threshold in both latitude and longitude, they are considered the same point and the polygon becomes invalid. MetGenC automatically filters points during polygon generation to ensure this requirement is met.

This enhancement is backward compatible - existing workflows continue unchanged, and polygon generation only activates for appropriate `.spatial` file scenarios.

---

### info

The **info** command can be used to display the information within the configuration file as well as MetGenC system default values for data ingest.

```
metgenc info --help
Usage: metgenc info [OPTIONS]

  Summarizes the contents of a configuration file.

Options:
  -c, --config TEXT  Path to configuration file to display  [required]
  --help             Show this message and exit.
```

#### Example running info

```
metgenc info -c init/0081DUCkBRWS.ini
                   __
   ____ ___  ___  / /_____ ____  ____  _____
  / __ `__ \/ _ \/ __/ __ `/ _ \/ __ \/ ___/
 / / / / / /  __/ /_/ /_/ /  __/ / / / /__
/_/ /_/ /_/\___/\__/\__, /\___/_/ /_/\___/
                   /____/
Using configuration:
  + environment: uat
  + data_dir: ./data/0081DUCk
  + auth_id: NSIDC-0081DUCk
  + version: 2
  + provider: DPT
  + local_output_dir: output
  + ummg_dir: ummg
  + kinesis_stream_name: nsidc-cumulus-uat-external_notification
  + staging_bucket_name: nsidc-cumulus-uat-ingest-staging
  + write_cnm_file: True
  + overwrite_ummg: True
  + checksum_type: SHA256
  + number: 1000000
  + dry_run: False
  + premet_dir: None
  + spatial_dir: None
  + collection_geometry_override: False
  + collection_temporal_override: False
  + time_start_regex: None
  + time_coverage_duration: None
  + pixel_size: None
  + date_modified: None
  + browse_regex: _brws
  + granule_regex: (NSIDC0081_SEAICE_PS_)(?P<granuleid>[NS]{1}\d{2}km_\d{8})(_v2.0_)(?:F\d{2}_)?(DUCk)
```

* environment: reflects `uat` as this is the default environment. This can be changed on the command line when `metgenc process` is run by adding the `-e` / `--env` option (e.g., metgenc process -e prod).
* data_dir:, auth_id:, version:, provider:, local_output_dir:, and ummg_dir: (which is relative to the local_output_dir) are set by the operator in the config file.
* kinesis_stream_name: and staging_bucket_name: could be changed by the operator in the config file, but should be left as-is!
* write_cnm_file:, and overwrite_ummg: are editable by operators in the config file
  * write_cnm_file: can be set here as `true` or `false`. Setting this to `true` when testing allows you to visually qc cnm content as well as run `metgenc validate` to assure they're valid for ingest. Once known to be valid, and you're ready to ingest data end-to-end, this can be edited to `false` to prevent cnm files from being written locally if desired. They'll always be sent to AWS regardless of the value being `true` or `false`.
  * overwrite_ummg: when set to `true` will overwrite any existing UMM-G files for a data set present in the vm's MetGenC venv output/ummg directory. If set to `false` any existing files would be preserved, and only new files would be written.
* checksum_type: is another config file entry that could be changed by the operator, but should be left as-is!
* number: 1000000 is the default max granule count for ingest. This value is not found in the config file, thus it can only be changed by a DUCk developer if necessary.
* dry_run: reflects the option included (or not) by the operator in the command line when `metgenc process` is run.
* premet_dir:, spatial_dir:, collection_geometry_override:, collection_temporal_override:, time_start_regex:, time_coverage_duration:, pixel_size:, date_modified:, browse_regex:, and granule_regex: are all optional as they're data set dependent and should be set when necessary by operators within the config file.
---

### process
```
metgenc process --help

Usage: metgenc process [OPTIONS]

  Processes science files based on configuration file contents.

Options:
  -c, --config TEXT   Path to configuration file  [required]
  -d, --dry-run       Don't stage files on S3 or publish messages to Kinesis
  -e, --env TEXT      environment  [default: uat]
  -n, --number count  Process at most 'count' granules.
  -wc, --write-cnm    Write CNM messages to files.
  -o, --overwrite     Overwrite existing UMM-G files.
  --help              Show this message and exit.
```
The **process** command can be run either with or without specifying the `-d` / `--dry-run` option.
* When the dry run option is specified _and_ the `-wc` / `--write-cnm` option is invoked, or your config
file contains `write_cnm_file = true` (instead of `= false`), CNM files will be written locally to the output/cnm
directory. This promotes operators having the ability to validate and visually QC their content before letting them guide ingest to CUAT.
* When run without the dry run option, metgenc will transfer cnm messages to AWS, kicking off end-to-end ingest of
data and UMM-G files to CUAT.

When MetGenC is run on the VM, it must be run at the root of the vm's virtual environment, `metgenc`.

If running `metgenc process` fails, check for an error message in the metgenc.log to begin troubleshooting.

#### Examples running process
The following is an example of using the dry run option (-d) to generate UMM-G and write cnm as files (-wc) for three granules (-n 3):

    $ metgenc process -c ./init/test.ini -d -n 3 -wc

This next example would run end-to-end ingest of all granules (assuming < 1000000 granules) in the data directory specified in the test.ini config file
and their UMM-G files into the CUAT environment:

    $ metgenc process -c ./init/test.ini -e uat
Note: Before running **process** to ingest granules to CUAT (i.e., you've not set it to dry run mode),
**as a courtesy to Cumulus devs and ops folks, post Slack messages to NSIDC's `#Cumulus` and `cloud-ingest-ops`
channels, and post a quick "done" note when you're done ingest testing.**


#### Troubleshooting metgenc process command runs
* You'll need to have sourced (or source before you run it), your AWS profile by running `source metgenc-env.sh cumulus-uat`
  where `cumulus-uat` reflects the profile name specified in your AWS credential and config files.
  If you can't remember whether you've sourced your AWS profile, run `aws configure list` at the prompt.

If you run `$ metgenc process -c ./init/<some .ini file>` to test end-to-end ingest, but you get a flurry of errors,
see if sourcing your AWS credentials (`source metgenc-env.sh cumulus-uat`) solves the problem! Forgetting
to set up communications between MetGenC and AWS is easy to do, but thankfully, easy to fix.

* When MetGenC is run on the VM, it must be run at the root of the vm's virtual environment, `metgenc`.

* If running `metgenc process` fails, check for an error message in the metgenc.log (metgenc/metgenc.log) to aid your troubleshooting.

---

### validate

The **validate** command lets you review the JSON cnm or UMM-G output files created by
running `process`.

```
metgenc validate --help

Usage: metgenc validate [OPTIONS]

  Validates the contents of local JSON files.

Options:
  -c, --config TEXT  Path to configuration file  [required]
  -t, --type TEXT    JSON content type  [default: cnm]
  --help             Show this message and exit.
```

#### Example running validate

    $ metgenc validate -c init/modscg.ini -t ummg (adding the -t ummg option will validate all UMM-G files; -t cnm will validate all cnm files that have been written locally)
    $ metgenc validate -c init/modscg.ini (without the -t option specified, just all locally written cnm files will be validated)

The package `check-jsonschema` is also installed by MetGenC and can be used to validate a single file at a time:

    $ check-jsonschema --schemafile <path to schema file> <path to cnm or UMM-G file to check>

### Pretty-print a json file in your shell
This is not a MetGenC command, but it's a handy way to `cat` a file and omit having
to wade through unformatted json chaos:
`cat <UMM-G or cnm file name> | jq "."`

e.g., `cat NSIDC0081_SEAICE_PS_S25km_20211104_v2.0_DUCk.nc.cnm.json | jq "."` will
pretty-print the contents of that json file in your shell!

If running `metgenc validate` fails, check for an error message in the metgenc.log to begin troubleshooting.

## For Developers
### Contributing

#### Requirements

* [Python](https://www.python.org/) v3.12+
* [Poetry](https://python-poetry.org/docs/#installing-with-the-official-installer)

You can install [Poetry](https://python-poetry.org/) either by using the [official
installer](https://python-poetry.org/docs/#installing-with-the-official-installer)
if you’re comfortable following the instructions, or by using a package
manager (like Homebrew) if this is more familiar to you. When successfully
installed, you should be able to run:

    $ poetry --version
    Poetry (version 1.8.3)

#### Installing Dependencies

* Use Poetry to create and activate a virtual environment

      $ poetry shell

* Install dependencies

      $ poetry install

#### Run tests

    $ poetry run pytest

#### Run tests when source changes
This uses [pytest-watcher](https://github.com/olzhasar/pytest-watcher)

    $ poetry run ptw . --now --clear

#### Running the linter for code style issues

    $ poetry run ruff check

[The `ruff` tool](https://docs.astral.sh/ruff/linter/) will check
the source code for conformity with various style rules. Some of
these can be fixed by `ruff` itself, and if so, the output will
describe how to automatically fix these issues.

The CI/CD pipeline will run these checks whenever new commits are
pushed to GitHub, and the results will be available in the GitHub
Actions output.

#### Running the code formatter

    $ poetry run ruff format

[The `ruff` tool](https://docs.astral.sh/ruff/formatter/) will check
the source code for conformity with source code formatting rules. It
will also fix any issues it finds and leave the changes uncommitted
so you can review the changes prior to adding them to the codebase.

As with the linter, the CI/CD pipeline will run the formatter when
commits are pushed to GitHub.

#### Ruff integration with your editor

Rather than running `ruff` manually from the commandline, it can be
integrated with the editor of your choice. See the
[ruff editor integration](https://docs.astral.sh/ruff/editors/) guide.


#### Releasing

* Update `CHANGELOG.md` according to its representation of the current version:
  * If the current "version" in `CHANGELOG.md` is `UNRELEASED`, add an
    entry describing your new changes to the existing change summary list.

  * If the current version in `CHANGELOG.md` is **not** a release candidate,
    add a new line at the top of `CHANGELOG.md` with a "version" consisting of
    the string literal `UNRELEASED` (no quotes surrounding the string).  It will
    be replaced with the release candidate form of an actual version number
    after the `major`, `minor`, or `patch` version is bumped (see below). Add a
    list summarizing the changes (thus far) in this new version below the
    `UNRELEASED` version entry.

  * If the current version in `CHANGELOG.md`  **is** a release candidate, add
    an entry describing your new changes to the existing change summary list for
    this release candidate version. The release candidate version will be
    automatically updated when the `rc` version is bumped (see below).

* Commit `CHANGELOG.md` so the working directory is clean.

* Show the current version and the possible next versions:

        $ bump-my-version show-bump
        1.4.0 ── bump ─┬─ major ─── 2.0.0rc0
                       ├─ minor ─── 1.5.0rc0
                       ├─ patch ─── 1.4.1rc0
                       ├─ release ─ invalid: The part has already the maximum value among ['rc', 'release'] and cannot be bumped.
                       ╰─ rc ────── 1.4.0release1

* If the currently released version of `metgenc` is not a release candidate
  and the goal is to start work on a new version, the first step is to create a
  pre-release version. As an example, if the current version is `1.4.0` and
  you'd like to release `1.5.0`, first create a pre-release for testing:

        $ bump-my-version bump minor

  Now the project version will be `1.5.0rc0` -- Release Candidate 0. As testing
  for this release-candidate proceeds, you can create more release-candidates by:

        $ bump-my-version bump rc

  And the version will now be `1.5.0rc1`. You can create as many release candidates as needed.

* When you are ready to do a final release, you can:

        $ bump-my-version bump release

  Which will update the version to `1.5.0`. After doing any kind of release, you will see
  the latest commit and tag by looking at `git log`. You can then push these to GitHub
  (`git push --follow-tags`) to trigger the CI/CD workflow.

* On the [GitHub repository](https://github.com/nsidc/granule-metgen), click
  'Releases' and follow the steps documented on the
  [GitHub Releases page](https://docs.github.com/en/repositories/releasing-projects-on-github/managing-releases-in-a-repository#creating-a-release).
  Draft a new Release using the version tag created above. By default, the 'Set
  as the latest release' checkbox will be selected. To publish a pre-release
  from a release candidate version, be sure to select the 'Set as a pre-release'
  checkbox. After you have published the (pre-)release in GitHub, the MetGenC
  Publish GHA workflow will be started.  Check that the workflow succeeds on the
  [MetGenC Actions page](https://github.com/nsidc/granule-metgen/actions),
  and verify that the
  [new MetGenC (pre-)release is available on PyPI](https://pypi.org/project/nsidc-metgenc/).

## Credit

This content was developed by the National Snow and Ice Data Center with funding from
multiple sources.<|MERGE_RESOLUTION|>--- conflicted
+++ resolved
@@ -204,19 +204,16 @@
    with a value of `projection_y_coordinate` are reprojected and thinned to create a
    GPolygon, bounding rectangle, etc.
 
-<<<<<<< HEAD
-=======
 ### Query a netCDF file for presence of MetGenC-Required Attributes
 On V0 wherever the data are staged (/disks/restricted_ftp or /disks/sidads_staging, etc.) you
 can run ncdump to check whether a netCDF representative of the collection's files contains the
 MetGenC-required attributes. When not reported, that attribute will have to be accommodated by
-it's associated .ini attribute being added to the .ini file. See [Optional Configuration Elements](#optional-configuration-elements) 
+its associated .ini attribute being added to the .ini file. See [Optional Configuration Elements](#optional-configuration-elements)
 for full details/descriptions of these.
 ```
 ncdump -h <file name.nc> | grep -e date_modified -e date_created -e time_coverage_start -e time_coverage_end -e GeoTransform -e crs_wkt -e spatial_ref -e grid_mapping_name -e 'standard_name = "projection_y_coordinate"' -e 'standard_name = "projection_x_coordinate"'
 ```
 
->>>>>>> ca2f09fe
 
 | netCDF file attributes not currently used by MetGenC | ACDD | CF Conventions | NSIDC Guidelines |
 | ----------------------------- | ---- | -------------- | ---------------- |
@@ -351,17 +348,9 @@
 can't be gleaned from—or don't exist in—the science file(s), but whose
 values are known for the data set. Use of these elements can be typical
 for data sets comprising non-CF/non-NSIDC-compliant netCDF science files,
-<<<<<<< HEAD
-as well as non-netCDF data sets comprising .tif, .csv, .h5, etc. This
-approach assumes the attribute values are the same for all granules considering
-there's only one .ini file for a given data set. The element values must
-be manually added to the .ini file, as none of them are prompted for in the
-`metgenc init` functionality.
-=======
 as well as non-netCDF data sets comprising .tif, .csv, .h5, etc. The element
-values must be manually added to the .ini file, as none are prompted for 
+values must be manually added to the .ini file, as none are prompted for
 in the `metgenc init` functionality.
->>>>>>> ca2f09fe
 
 See this project's GitHub file, `fixtures/test.ini` for examples.
 
@@ -373,15 +362,6 @@
 | pixel_size             | Collection    | GeoTransform        | n/a | 4    |
 
 1. For ease, set this to be the year-month-day MetGenC is run (e.g., date_modified =
-<<<<<<< HEAD
-2025-07-22); including a precise time value is unnecessary (we're breaking from how SIPSMetgen
-rolled here!).
-2. Matched against file name to determine time coverage start value. Must match using
-the named group `(?P<time_coverage_start>)`.
-3. Duration value applied to `time_coverage_start` to determine `time_coverage_end`. Must
-be a valid [ISO duration value](https://en.wikipedia.org/wiki/ISO_8601#Durations).
-4. Rarely applicable for science files that aren't netCDF (.txt, .csv, .jpg, .tif, etc.).
-=======
 2025-07-22); this value is a constant that will be added to all ummg file's ProductionDateTime
 container.
    * This attribute should be used with "nearly" compliant netCDF files that don't have global
@@ -389,16 +369,15 @@
 2. This regex attribute leverages a netCDF's file name containing a date to populate ummg files'
 TemporalExtent field attribute, BeginningDateTime. Must match using the named group `(?P<time_coverage_start>)`.
    * This attribute is meant to be used with "nearly" compliant netCDF files, but not other file types
-   (csv, tif, etc.) since these should rely on premet files containing temporal details for each file. 
+   (csv, tif, etc.) since these should rely on premet files containing temporal details for each file.
 3. The time_coverage_duration attribute value specifies the duration to be applied to the `time_coverage_start`
 value to generate correct EndingDateTime values in ummg files; this value is a constant that will
 be applied to each time_start_regex value gleaned from files. Must be a valid
 [ISO duration value](https://en.wikipedia.org/wiki/ISO_8601#Durations).
    * This attribute is meant to be used with "nearly" compliant netCDF files, but not other file types
-   (csv, tif, etc.) since these should rely on premet files containing temporal details for each file. 
+   (csv, tif, etc.) since these should rely on premet files containing temporal details for each file.
 5. Rarely applicable for science files that aren't gridded netCDF (.txt, .csv, .jpg, .tif, etc.); this
-value is a constant that will be applied to all granule-level metadata. 
->>>>>>> ca2f09fe
+value is a constant that will be applied to all granule-level metadata.
 
 #### Granule and Browse regex
 For data sets comprising multi-file granules (with or without browse), or single-file
