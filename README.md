<p align="center">
  <img alt="NSIDC logo" src="https://nsidc.org/themes/custom/nsidc/logo.svg" width="150" />
</p>

# MetGenC

![build & test workflow](https://github.com/nsidc/granule-metgen/actions/workflows/build-test.yml/badge.svg)
![publish workflow](https://github.com/nsidc/granule-metgen/actions/workflows/publish.yml/badge.svg)
[![Documentation Status](https://readthedocs.org/projects/granule-metgen/badge/?version=latest)](https://granule-metgen.readthedocs.io/en/latest/?badge=latest)
[![Documentation Status](https://readthedocs.org/projects/granule-metgen/badge/?version=stable)](https://granule-metgen.readthedocs.io/en/stable/?badge=stable)

The `MetGenC` toolkit enables Operations staff and data
producers to create metadata files conforming to NASA's Common Metadata Repository UMM-G
specification and ingest data directly to NASA EOSDIS’s Cumulus archive. Cumulus is an
open source cloud-based data ingest, archive, distribution, and management framework
developed for NASA's Earth Science data.

## Level of Support

This repository is fully supported by NSIDC. If you discover any problems or bugs,
please submit an Issue. If you would like to contribute to this repository, you may fork
the repository and submit a pull request.

See the [LICENSE](LICENSE.md) for details on permissions and warranties. Please contact
nsidc@nsidc.org for more information.

## Requirements

To use the `nsidc-metgen` command-line tool, `metgenc`, you must first have
Python version 3.12 installed. To determine the version of Python you have, run
this at the command-line:

    $ python --version

or

    $ python3 --version

## Installing MetGenC

MetGenC can be installed from [PyPI](https://pypi.org/). First, create a
Python virtual environment (venv) in a directory of your choice, then activate it. To do this...

On a Mac, open Terminal and run:

    $ python -m venv /Users/afitzger/metgenc (i.e. provide the path and name of the venv where you'll house MetGenC)
    $ source ~/metgenc/bin/activate (i.e., activates your newly created metgenc venv)

On a Windows machine, open a command prompt, navigate to the desired project directory in which to create your venv, then run:

    > python -m venv metgenc (i.e., in this case, a venv named "metgenc" is created within the current directory)
    > .\<path to venv>\Scripts\activate (i.e., activates your newly created metgenc venv) 

Now, whatever your OS, install MetGenC into the virtual environment using `pip`:

    $ pip install nsidc-metgenc

## AWS Credentials

In order to process science data and stage it for Cumulus, you must first create & setup your AWS
credentials. Two options for doing this are:

### Option 1: Manually Creating Configuration Files

First, create a directory in your user's home directory to store the AWS configuration:

    $ mkdir -p ~/.aws

In the `~/.aws` directory, create a file named `config` with the contents:

    [default]
    region = us-west-2
    output = json

In the `~/.aws` directory, create a file named `credentials` with the contents:

    [default]
    aws_access_key_id = TBD
    aws_secret_access_key = TBD

Finally, restrict the permissions of the directory and files:

    $ chmod -R go-rwx ~/.aws

When you've obtained the AWS key pair ([covered here]([https://nsidc.atlassian.net/l/cp/YYj1gGsp]), 
edit your newly created `~/.aws/credentials` file and replace `TBD` with the public and secret
key values.

### Option 2: Using the AWS CLI to Create Configuration Files

You may install (or already have it installed) the AWS Command Line Interface on the
machine where you are running the tool. Follow the
[AWS CLI Install instructions](https://docs.aws.amazon.com/cli/latest/userguide/getting-started-install.html)
for the platform on which you are running.

Once you have the AWS CLI, you can use it to create the `~/.aws` directory and the
`config` and `credentials` files:

    $ aws configure

You will be prompted to enter your AWS public access and secret key values, along with
the AWS region and CLI output format. The AWS CLI will create and populate the directory
and files with your values.

If you require access to multiple AWS accounts, each with their own configuration--for
example, different accounts for pre-production vs. production--you can use the AWS CLI
'profile' feature to manage settings for each account. See the [AWS configuration
documentation](https://docs.aws.amazon.com/cli/latest/userguide/cli-configure-files.html#cli-configure-files-using-profiles)
for the details.

<<<<<<< HEAD
## CMR Authentication and use of Collection Metadata

MetGenC will attempt to authenticate with Earthdata using credentials retrieved
from the environment and retrieve collection metadata. If authentication fails,
collection metadata will not be available to compensate for metadata elements 
missing from `ini` files or the data files themselves.

Export the following variables to your environment before you kick off MetGenC:

        $ export EARTHDATA_USERNAME=your-EDL-user-name
        $ export EARTHDATA_PASSWORD=your-EDL-password

If you have a different user name and password for the UAT and production
environments, be sure to set the values appropriate for the environment option
passed to `metgenc process`.

If collection metadata are unavailable, either due to an authentication failure
or because the collection information doesn't yet exist in CMR, MetGenC will
continue processing with the information available from the `ini` file and the
data files.

## Usage
=======
## Before Running MetGenC: Tips and Assumptions
>>>>>>> b72f04bf
* Show the help text:

        $ metgenc --help
```
  Usage: metgenc [OPTIONS] COMMAND [ARGS]...

  The metgenc utility allows users to create granule-level metadata, stage
  granule files and their associated metadata to Cumulus, and post CNM
  messages.

Options:
  --help  Show this message and exit.

Commands:
  info     Summarizes the contents of a configuration file.
  init     Populates a configuration file based on user input.
  process  Processes science data files based on configuration file...
  validate Validates the contents of local JSON files.
```

  For detailed help on each command, run: metgenc <command> --help, for example:

        $ metgenc process --help
        
### Assumptions for netCDF files for MetGenC

* NetCDF files have an extension of `.nc` (per CF conventions).
* Projected spatial information is available in coordinate variables having
  a `standard_name` attribute value of `projection_x_coordinate` or
  `projection_y_coordinate` attribute.
* (x[0],y[0]) represents the upper left corner of the spatial coverage.
* Spatial coordinate values represent the center of the area covered by a measurement.
* Only one coordinate system is used by all data variables in all data files
  (i.e. only one grid mapping variable is present in a file, and the content of
  that variable is the same in every data file).

### MetGenC File Assumtions
* If a `pixel_size` value is present in the `ini` file, its units are assumed to be
  the same as the units of the spatial coordinate variables.
* Date/time strings can be parsed using `datetime.fromisoformat`
* Checksums are all SHA256
  
### Reference links

* https://wiki.esipfed.org/Attribute_Convention_for_Data_Discovery_1-3
* https://cfconventions.org/Data/cf-conventions/cf-conventions-1.11/cf-conventions.html

### NetCDF Attributes Used to Populate the UMM-G files generated by MetGenC

- **Required** required
- **RequiredC** conditionally required
- **R+** highly or strongly recommended
- **R** recommended
- **S** suggested

| Attribute in use (location)   | ACDD | CF Conventions | NSIDC Guidelines | Note    |
| ----------------------------- | ---- | -------------- | ---------------- | ------- |
| date_modified (global)        | S    |                | R                | 1, OC   |
| time_coverage_start (global)  | R    |                | R                | 2, OC   |
| time_coverage_end (global)    | R    |                | R                | 2, OC   |
| grid_mapping_name (variable)  |      | RequiredC      | R+               | 3       |
| crs_wkt (variable with `grid_mapping_name` attribute)      |  |  | R     | 4       |
| GeoTransform (variable with `grid_mapping_name` attribute) |  |  | R     | 5, OC   |
| standard_name, `projection_x_coordinate` (variable) |  | RequiredC  |    | 6       |
| standard_name, `projection_y_coordinate` (variable) |  | RequiredC  |    | 7       |

Notes:
OC = Attributes (or elements of them) that can be represented in the `ini` file.
See [Optional Configuration Elements](#optional-configuration-elements)

1. Used to populate the production date and time values in UMM-G output.
2. Used to populate the time begin and end UMM-G values.
3. A grid mapping variable is required if the horizontal spatial coordinates are not
   longitude and latitude and the intent of the data provider is to geolocate
   the data. `grid_mapping` and `grid_mapping_name` allow programmatic identification of
   the variable holding information about the horizontal coordinate reference system.
4. The `crs_wkt` ("well known text") value is handed to the
   `CRS` and `Transformer` modules in `pyproj` to conveniently deal
   with the reprojection of (y,x) values to EPSG 4326 (lon, lat) values.
5. The `GeoTransform` value provides the pixel size per data value, which is then used
   to calculate the padding added to x and y values to create a GPolygon enclosing all
   of the data.
6. The values of the coordinate variable identified by the `standard_name` attribute
   with a value of `projection_x_coordinate` are reprojected and thinned to create a
   GPolygon, bounding box, etc.
7. The values of the coordinate variable identified by the `standard_name` attribute
   with a value of `projection_y_coordinate` are reprojected and thinned to create a
   GPolygon, bounding box, etc.
   
| Attributes not currently used | ACDD | CF Conventions | NSIDC Guidelines |
| ----------------------------- | ---- | -------------- | ---------------- |
| Conventions (global)          | R+   | Required       | R                |
| standard_name (data variable) | R+   | R+             |                  |
| grid_mapping (data variable)  |      | RequiredC      | R+               |
| axis (variable)               |      | R              |                  |
| geospatial_bounds (global)    | R    |                | R                |
| geospatial_bounds_crs (global)| R    |                | R                |
| geospatial_lat_min (global)   | R    |                | R                |
| geospatial_lat_max (global)   | R    |                | R                |
| geospatial_lat_units (global) | R    |                | R                |
| geospatial_lon_min (global)   | R    |                | R                |
| geospatial_lon_max (global)   | R    |                | R                |
| geospatial_lon_units (global) | R    |                | R                |

## Running MetGenC: Its Commands In-depth
The **init** command can be used to generate a metgenc configuration (i.e., `.ini`) file for
your data set, or edit an existing .ini file. 
* You can skip this step if you've already made an .ini file and prefer editing it
  manually (any text editor will work).
* An existing configuration file can also be copied and renamed to be used for a different
  data set, just be sure to update the data_dir, auth_id, version, and provider!
* Make sure to confirm the configuration file's checksum_type is set to SHA256.
```
init --help
Usage: metgenc init [OPTIONS]

  Populates a configuration file based on user input.

Options:
  -c, --config TEXT  Path to configuration file to create or replace
  --help             Show this message and exit
```
Example running **init**

        $ metgenc init -c ./init/<name of the config file you’d like to create or modify>.ini

#### Optional Configuration Elements

Several NetCDF attributes may be represented in the `ini` file if they don't exist
in the granule data file(s). See the file `fixtures/test.ini` for an example.

| Attribute           | `ini` section | `ini` element |
| --------------------|-------------- | ------------- |
| date_modified       | Collection    | date_modified |
| time_coverage_start | Collection    | filename_regex |
| time_coverage_end   | Collection    | time_coverage_duration |
| GeoTransform        | Collection    | pixel_size |

#
#
The **info** command can be used to display the information within the configuration file.
```
metgenc info --help
Usage: metgenc info [OPTIONS]

  Summarizes the contents of a configuration file.

Options:
  -c, --config TEXT  Path to configuration file to display  [required]
  --help             Show this message and exit.
```
Example running **info**

        $ metgenc info --config example/modscg.ini
#
#
The **process** command is used either to generate UMM-G and CNM files locally to give
you a chance to review them before ingesting them (with either -d, --dry-run option), or to
kick off end-to-end ingest of data and UMM-G files to Cumulus UAT. 
```
metgenc process --help
Usage: metgenc process [OPTIONS]

  Processes science data files based on configuration file contents.

Options:
  -c, --config TEXT   Path to configuration file  [required]
  -d, --dry-run       Don't stage files on S3 or publish messages to Kinesis
  -e, --env TEXT      environment  [default: uat]
  -n, --number count  Process at most 'count' granules.
  -wc, --write-cnm    Write CNM messages to files.
  -o, --overwrite     Overwrite existing UMM-G files.
  --help              Show this message and exit.
```
Notes: 
* Before running **process**, remember to source your AWS profile by running
  `$ source metgenc-env.sh cumulus-uat`—in this case `cumulus-uat` is the name I specified
  in my AWS credential and config files; use whatever name you've specified for it in your 
  config and credential files!
* If you can't remember whether you've sourced your AWS profile yet in a given MetGenC session,
  there's no harm in sourcing it again. Once run though, you'll be all set for however long
  you're working in your active venv.
* Before running end-to-end ingest, as a courtesy send a Slack message to NSIDC's #Cumulus
  channel so if they happen to notice activity, they know it's your handiwork.
  
Examples running **process**

The following is an example of using the dry run option for three granules:

        $ metgenc process -c ./init/test.ini -e uat  -d -n 3 

This next example runs an end-to-end ingest of granules and their ummg files into 
Cumulus UAT:

        $ metgenc process -c ./init/test.ini -e uat  
#
#
The **validate** command lets you review the JSON cnm or ummg output files created by
running `process`.
```
metgenc validate --help
Usage: metgenc validate [OPTIONS]

  Validates the contents of local JSON files.

Options:
  -c, --config TEXT  Path to configuration file  [required]
  -t, --type TEXT    JSON content type  [default: cnm]
  --help             Show this message and exit.
```
Example running **validate**

        $ metgenc validate -c example/modscg.ini -t ummg

The package `check-jsonschema` is also installed by MetGenC and can be used to validate a single file:

        $ check-jsonschema --schemafile <path to schema file> <path to cnm file>


## Troubleshooting

If you run `$ metgenc process -c ./init/test.ini` to test end-to-end ingest, but you get a flurry of errors, run: 
source metgenc-env.sh cumulus-uat  
If you've been running other metgenc commands successfully (even `metgenc process` but with the --dry-run option), having forgotten to set up communications between MetGenC and AWS is very easy to do, but thankfully, very easy to resolve. 

## For Developers
### Contributing

#### Requirements

* [Python](https://www.python.org/) v3.12+
* [Poetry](https://python-poetry.org/docs/#installing-with-the-official-installer)

You can install [Poetry](https://python-poetry.org/) either by using the [official
installer](https://python-poetry.org/docs/#installing-with-the-official-installer)
if you’re comfortable following the instructions, or by using a package
manager (like Homebrew) if this is more familiar to you. When successfully
installed, you should be able to run:

    $ poetry --version
    Poetry (version 1.8.3)

#### Installing Dependencies

* Use Poetry to create and activate a virtual environment

        $ poetry shell

* Install dependencies

        $ poetry install

#### Run tests

        $ poetry run pytest

#### Run tests when source changes (uses [pytest-watcher](https://github.com/olzhasar/pytest-watcher)):

        $ poetry run ptw . --now --clear

#### Running the linter for code style issues:

        $ poetry run ruff check

[The `ruff` tool](https://docs.astral.sh/ruff/linter/) will check
the source code for conformity with various style rules. Some of
these can be fixed by `ruff` itself, and if so, the output will
describe how to automatically fix these issues.

The CI/CD pipeline will run these checks whenever new commits are
pushed to GitHub, and the results will be available in the GitHub
Actions output.

#### Running the code formatter

        $ poetry run ruff format

[The `ruff` tool](https://docs.astral.sh/ruff/formatter/) will check
the source code for conformity with source code formatting rules. It
will also fix any issues it finds and leave the changes uncommitted
so you can review the changes prior to adding them to the codebase.

As with the linter, the CI/CD pipeline will run the formatter when
commits are pushed to GitHub.

#### Ruff integration with your editor

Rather than running `ruff` manually from the commandline, it can be
integrated with the editor of your choice. See the
[ruff editor integration](https://docs.astral.sh/ruff/editors/) guide.

#### Releasing

* Update the CHANGELOG to include details of the changes included in the new
  release. The version should be the string literal 'UNRELEASED' (without
  single-quotes). It will be replaced with the actual version number after
  we bump the version below. Commit the CHANGELOG so the working directory is
  clean.

* Show the current version and the possible next versions:

        $ bump-my-version show-bump
        0.3.0 ── bump ─┬─ major ─ 1.0.0
                       ├─ minor ─ 0.4.0
                       ╰─ patch ─ 0.3.1

* Bump the version to the desired number, for example:

        $ bump-my-version bump minor

  You will see the latest commit & tag by looking at `git log`. You can then
  push these to GitHub (`git push --follow-tags`) to trigger the CI/CD
  workflow.

* On the [GitHub repository](https://github.com/nsidc/granule-metgen), click
  'Releases' and follow the steps documented on the
  [GitHub Releases page](https://docs.github.com/en/repositories/releasing-projects-on-github/managing-releases-in-a-repository#creating-a-release).
  Draft a new Release using the version tag created above. After you have
  published the release, the MetGenC Publish GHA workflow will be started.
  Check that the workflow succeeds on the
  [MetGenC Actions page](https://github.com/nsidc/granule-metgen/actions),
  and verify that the
  [new MetGenC release is available on PyPI](https://pypi.org/project/nsidc-metgenc/).

## Credit

This content was developed by the National Snow and Ice Data Center with funding from
multiple sources.<|MERGE_RESOLUTION|>--- conflicted
+++ resolved
@@ -108,7 +108,6 @@
 documentation](https://docs.aws.amazon.com/cli/latest/userguide/cli-configure-files.html#cli-configure-files-using-profiles)
 for the details.
 
-<<<<<<< HEAD
 ## CMR Authentication and use of Collection Metadata
 
 MetGenC will attempt to authenticate with Earthdata using credentials retrieved
@@ -130,10 +129,8 @@
 continue processing with the information available from the `ini` file and the
 data files.
 
-## Usage
-=======
 ## Before Running MetGenC: Tips and Assumptions
->>>>>>> b72f04bf
+
 * Show the help text:
 
         $ metgenc --help
