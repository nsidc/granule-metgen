- [MetGenC](#metgenc)
  * [Level of Support](#level-of-support)
  * [Accessing the MetGenC VM and Tips and Assumptions](#accessing-the-metgenc-vm-and-tips-and-assumptions)
  * [CMR Authentication and use of Collection Metadata](#cmr-authentication-and-use-of-collection-metadata)
  * [Assumptions for netCDF files for MetGenC](#assumptions-for-netcdf-files-for-metgenc)
  * [MetGenC .ini File Assumtions](#metgenc-ini-file-assumtions)
  * [NetCDF Attributes MetGenC Relies upon to generate UMM-G json files](#netcdf-attributes-metgenc-relies-upon-to-generate-umm-g-json-files)
    + [Query a netCDF file for presence of MetGenC-Required Attributes](#query-a-netcdf-file-for-presence-of-metgenc-required-attributes)
    + [Attribute Reference links](#attribute-reference-links)
  * [Geometry Logic](#geometry-logic)
    + [Geometry Rules](#geometry-rules)
    + [Geometry Logic and Expectations Table](#geometry-logic-and-expectations-table)
  * [Running MetGenC: Its Commands In-depth](#running-metgenc-its-commands-in-depth)
    + [help](#help)
    + [init](#init)
      - [Required and Optional Configuration Elements](#required-and-optional-configuration-elements)
      - [Granule and Browse regex](#granule-and-browse-regex)
        * [Example 1: Use of granule_regex and browse_regex for a single-file granule with multiple browse images](#example-1-use-of-granule_regex-and-browse_regex-for-a-single-file-granule-with-multiple-browse-images)
        * [Example 2: Use of granule_regex for a multi-file granule with no browse](#example-2-use-of-granule_regex-for-a-multi-file-granule-with-no-browse)
      - [Using Premet and Spatial Files](#using-premet-and-spatial-files)
      - [Setting Collection Spatial Extent as Granule Spatial Extent](#setting-collection-spatial-extent-as-granule-spatial-extent)
      - [Setting Collection Temporal Extent as Granule Temporal Extent](#setting-collection-temporal-extent-as-granule-temporal-extent)
      - [Spatial Polygon Generation](#spatial-polygon-generation)
        * [Example Spatial Polygon Generation Configuration](#example-spatial-polygon-generation-configuration)
    + [info](#info)
      - [Example running info](#example-running-info)
    + [process](#process)
      - [Examples running process](#examples-running-process)
      - [Troubleshooting metgenc process command runs](#troubleshooting-metgenc-process-command-runs)
    + [validate](#validate)
      - [Example running validate](#example-running-validate)
    + [Pretty-print a json file in your shell](#pretty-print-a-json-file-in-your-shell)
  * [For Developers](#for-developers)
    + [Contributing](#contributing)
      - [Requirements](#requirements)
      - [Installing Dependencies](#installing-dependencies)
      - [Run tests](#run-tests)
      - [Run tests when source changes](#run-tests-when-source-changes)
      - [Running the linter for code style issues](#running-the-linter-for-code-style-issues)
      - [Running the code formatter](#running-the-code-formatter)
      - [Ruff integration with your editor](#ruff-integration-with-your-editor)
      - [Spatial Polygon Diagnostic Tool](#spatial-polygon-diagnostic-tool)
      - [Releasing](#releasing)

<p align="center">
  <img alt="NSIDC logo" src="https://nsidc.org/themes/custom/nsidc/logo.svg" width="150" />
</p>

# MetGenC

![build & test workflow](https://github.com/nsidc/granule-metgen/actions/workflows/build-test.yml/badge.svg)
![publish workflow](https://github.com/nsidc/granule-metgen/actions/workflows/publish.yml/badge.svg)
[![Documentation Status](https://readthedocs.org/projects/granule-metgen/badge/?version=latest)](https://granule-metgen.readthedocs.io/en/latest/?badge=latest)
[![Documentation Status](https://readthedocs.org/projects/granule-metgen/badge/?version=stable)](https://granule-metgen.readthedocs.io/en/stable/?badge=stable)

The `MetGenC` toolkit enables Operations staff and data
producers to create metadata files conforming to NASA's Common Metadata Repository UMM-G
specification and ingest data directly to NASA EOSDIS’s Cumulus archive. Cumulus is an
open source cloud-based data ingest, archive, distribution, and management framework
developed for NASA's Earth Science data.

## Level of Support

This repository is fully supported by NSIDC. If you discover any problems or bugs,
please submit an Issue. If you would like to contribute to this repository, you may fork
the repository and submit a pull request.

See the [LICENSE](LICENSE.md) for details on permissions and warranties. Please contact
nsidc@nsidc.org for more information.

## Accessing the MetGenC VM and Tips and Assumptions
* from nusnow:
  `$ vssh staging sipsmetgen`

* the one swell foop command line to kick off everything you need to run MetGenC:
  ```
  cd metgenc;source .venv/bin/activate;source metgenc-env.sh cumulus-uat;export EARTHDATA_USERNAME=<your uname>;export EARTHDATA_PASSWORD=<your pw>
  ```
Commands within the above one-liner detailed:
* CD Into and Activate the venv:

        $ cd metgenc
        $ source .venv/bin/activate

* Before you run end-to-end ingest, be sure to source your AWS credentials:

        $ source metgenc-env.sh cumulus-uat

  * If you think you've already run it but can't remember, run the following:

            $ aws configure list

and will either indicate that you need to source your credentials by returning:

```
Name                    Value             Type    Location
----                    -----             ----    --------
profile               <not set>           None    None
access_key            <not set>           None    None
secret_key            <not set>           None    None
region                <not set>           None    None
```
or it'll show that you're all set (AWS comms-wise) for ingesting to Cumulus by
returning the following:

```
      Name                    Value             Type    Location
      ----                    -----             ----    --------
   profile              cumulus-uat              env    ['AWS_PROFILE', 'AWS_DEFAULT_PROFILE']
access_key     ****************SQXY              env
secret_key     ****************cJ+5              env
    region                us-west-2              env    ['AWS_REGION', 'AWS_DEFAULT_REGION']
```

## CMR Authentication and use of Collection Metadata

MetGenC will attempt to authenticate with Earthdata Login (EDL) credentials
to retrieve collection metadata. If authentication fails,
collection metadata will not be accessible to help compensate for metadata elements
missing from science files or a data set's configuration (.ini) file.

Always export the following variables to your environment before running
`metgenc process` (there's more on what this entails to come):

    $ export EARTHDATA_USERNAME=your-EDL-user-name
    $ export EARTHDATA_PASSWORD=your-EDL-password

If you have a different user name/password combo for UAT from that of the PROD
environment, be sure to set the values appropriate for the environment you're
ingesting to.

If collection metadata are unavailable either due to an authentication failure
or because the collection information doesn't yet exist in CMR, MetGenC will
continue processing with the information available from the .ini file and the
science files.

## Assumptions for netCDF files for MetGenC

* NetCDF files have an extension of `.nc` (per CF conventions).
* Projected spatial information is available in coordinate variables having
  a `standard_name` attribute value of `projection_x_coordinate` or
  `projection_y_coordinate` attribute.
* (y[0],x[0]) represents the upper left corner of the spatial coverage.
* Spatial coordinate values represent the center of the area covered by a measurement.
* Only one coordinate system is used by all data variables in all science files
  (i.e. only one grid mapping variable is present in a file, and the content of
  that variable is the same in every science file).

## MetGenC .ini File Assumtions
* A `pixel_size` attribute is needed in a data set's .ini file when gridded science files don't include a GeoTransform attribute in the grid mapping variable. The value specified should be just a number—no units (m, km) need to be specified since they're assumed to be the same as the units of those defined by the spatial coordinate variables in the data set's science files.
  * e.g., `pixel_size = 25`
* Date/time strings can be parsed using `datetime.fromisoformat`
* The checksum_type must be SHA256

## NetCDF Attributes MetGenC Relies upon to Generate UMM-G json Files

- **Required** required
- **RequiredC** conditionally required
- **R+** highly or strongly recommended
- **R** recommended
- **S** suggested

| Attribute used by MetGenC (location in netCDF file)   | ACDD | CF Conventions | NSIDC Guidelines | Notes   |
| ----------------------------- | ---- | -------------- | ---------------- | ------- |
| date_modified (global)        | S    |                | R                | 1, OC   |
| time_coverage_start (global)  | R    |                | R                | 2, OC, P   |
| time_coverage_end (global)    | R    |                | R                | 2, OC, P   |
| grid_mapping_name (variable)  |      | RequiredC      | R+               | 3       |
| crs_wkt (variable with `grid_mapping_name` attribute)      |  |  | R     | 4       |
| GeoTransform (variable with `grid_mapping_name` attribute) |  |  | R     | 5, OC   |
| standard_name, `projection_x_coordinate` (variable) |  | RequiredC  |    | 6       |
| standard_name, `projection_y_coordinate` (variable) |  | RequiredC  |    | 7       |

Notes column key:

 OC = Optional configuration attributes (or elements of them) that may be represented
   in an .ini file in order to allow "nearly" compliant netCDF files to be run with MetGenC
   without premet/spatial files. See [Required and Optional Configuration Elements](#required-and-optional-configuration-elements)

 P = Premet file attributes that may be specified in a premet file; when used, a
  `premet_dir`path must be defined in the .ini file.
<<<<<<< HEAD
  
 1 = Used to populate the ProductionDateTime field in UMM-G files when the global attributes
  date_modified or date_created are absent from a netCDF file. The date_modified ini file attribute
  is also a required .ini file attribute when running MetGenC on collections not comprising
  netCDF files See: [Required and Optional Configuration Elements](#required-and-optional-configuration-elements)
  
=======

 1 = Used to populate the production date and time values in UMM-G output; the OC .ini
  attribte is also `date_modified` = \<value\>. If a netCDF file doesn't have a date_modified
  global attribute, but does have a date_created, add date_modified attribute to the
  data set .ini file and set it's value to that of the file's date_created value.

>>>>>>> c456d24b
 2 = Used to populate the time begin and end UMM-G values; OC .ini attribute for
  time_coverage_start is `time_start_regex` = \<value\>, and for time_coverage_end the
  .ini attribute is `time_coverage_duration` = \<value\>.

 3 = A grid mapping variable is required if the horizontal spatial coordinates are not
   longitude and latitude and the intent of the data provider is to geolocate
   the data. `grid_mapping` and `grid_mapping_name` allow programmatic identification of
   the variable holding information about the horizontal coordinate reference system.

 4 = The `crs_wkt` ("coordinate referenc system well known text") value is handed to the
   `CRS` and `Transformer` modules in `pyproj` to conveniently deal
   with the reprojection of (y,x) values to EPSG 4326 (lon, lat) values.

 5 = The `GeoTransform` value provides the pixel size per data value, which is then used
   to calculate the padding added to x and y values to create a GPolygon enclosing all
   of the data; OC .ini attribute is `pixel_size` = <value>.

 6 = The values of the coordinate variable identified by the `standard_name` attribute
   with a value of `projection_x_coordinate` are reprojected and thinned to create a
   GPolygon, bounding rectangle, etc.

 7 = The values of the coordinate variable identified by the `standard_name` attribute
   with a value of `projection_y_coordinate` are reprojected and thinned to create a
   GPolygon, bounding rectangle, etc.
 
### Query a netCDF file for presence of MetGenC-Required Attributes
On V0 wherever the data are staged (/disks/restricted_ftp or /disks/sidads_staging, etc.) you
can run ncdump to check whether a netCDF representative of the collection's files contains the
MetGenC-required attributes. When not reported, that attribute will have to be accommodated by
its associated .ini attribute being added to the .ini file. See [Optional Configuration Elements](#optional-configuration-elements)
for full details/descriptions of these.
```
ncdump -h <file name.nc> | grep -e date_modified -e date_created -e time_coverage_start -e time_coverage_end -e GeoTransform -e crs_wkt -e spatial_ref -e grid_mapping_name -e 'standard_name = "projection_y_coordinate"' -e 'standard_name = "projection_x_coordinate"'
```


| netCDF file attributes not currently used by MetGenC | ACDD | CF Conventions | NSIDC Guidelines |
| ----------------------------- | ---- | -------------- | ---------------- |
| Conventions (global)          | R+   | Required       | R                |
| standard_name (data variable) | R+   | R+             |                  |
| grid_mapping (data variable)  |      | RequiredC      | R+               |
| axis (variable)               |      | R              |                  |
| geospatial_bounds (global)    | R    |                | R                |
| geospatial_bounds_crs (global)| R    |                | R                |
| geospatial_lat_min (global)   | R    |                | R                |
| geospatial_lat_max (global)   | R    |                | R                |
| geospatial_lat_units (global) | R    |                | R                |
| geospatial_lon_min (global)   | R    |                | R                |
| geospatial_lon_max (global)   | R    |                | R                |
| geospatial_lon_units (global) | R    |                | R                |

### Attribute Reference links
* https://wiki.esipfed.org/Attribute_Convention_for_Data_Discovery_1-3
* https://cfconventions.org/Data/cf-conventions/cf-conventions-1.11/cf-conventions.html
* https://nsidc.org/sites/default/files/documents/other/nsidc-guidelines-netcdf-attributes.pdf

## Geometry Logic

The geometry behind the granule-level spatial representation (point, gpolygon, or bounding
rectangle) required for a data set can be implemented by MetGenC via either: file-level metadata
(such as a CF/NSIDC Compliant netCDF file), `.spatial` / `.spo` files, or
its collection-level spatial representation.

When MetGenC is run with netCDF files that are
both CF and NSIDC Compliant (for those requirements, refer to the table:
[NetCDF Attributes Used to Populate the UMM-G files generated by MetGenC](#netcdf-attributes-used-to-populate-the-umm-g-files-generated-by-metgenc))
information from within the file's metadata will be used to generate an appropriate
gpolygon or bounding rectangle for each granule.

In some cases, non-netCDF files, and/or netCDF files that are non-CF or non-NSIDC
compliant will require an operator to define or modify data set details expressed through
attributes in an .ini file, in other cases an operator will need to further modify the
.ini file to specify paths to where premet and spatial files are stored for MetGenC to use
as input files.

For granules suited to using the spatial extent defined for its collection,
a `collection_geometry_override=True` attribute/value pair can be added to the .ini file
(as long as it's a single bounding rectangle, and not two or more bounding rectangles).
Setting `collection_geometry_override=False` in the .ini file will make MetGenC look to the
science files or premet/spatial files for the granule-level spatial representation geometry
to use.

### Geometry Rules
|Granule Spatial Representation Geometry | Granule Spatial Representation Coordinate System (GSRCS) |
|--------------------------------------- | -------------------------------------------------------- |
| GPolygon (GPoly) | Geodetic |
| Bounding Rectangle (BR) | Cartesian |
| Points | Geodetic |

### Geometry Logic and Expectations Table
```
.spo = .spo file associated with each granule science file defining GPoly vertices
.spatial = .spatial file associated with each granule science file to define: BR, Point, or data coordinates parsed from a science file (all of which are to be encompassed by a detailed GPoly generated by MetGenC)
```

| source | num points | GSRCS | error? | expected output | comments |
| ------ | ------------ | ---- | ------ | ------- | --- |
| .spo  |   any | cartesian | yes | | `.spo` inherently defines GPoly vertices; GPolys cannot be cartesian. |
| .spo   | <= 2 | geodetic | yes | | At least three points are required to define a GPoly. |
| .spo  | > 2 | geodetic | no | GPoly as described by `.spo` file contents. | |
| .spatial | 1 | cartesian | yes | | NSIDC data curators always associate a `GEODETIC` granule spatial representation with point data. |
| .spatial | 1 | geodetic | no | Point as defined by spatial file. | |
| .spatial | 2 | cartesian | no | BR as defined by spatial file. | |
| .spatial | >= 2 | geodetic | no | GPoly(s) calculated to enclose all points. | If `spatial_polygon_enabled=true` (default) and ≥3 points, uses optimized polygon generation with target coverage and vertex limits. |
| .spatial | > 2 | cartesian | yes | | There is no cartesian-associated geometry for GPolys. |
| science file (NSIDC/CF-compliant netCDF) | NA | cartesian | no | BR | min/max lon/lat points for BR expected to be included in global attributes. |
| science file (NSIDC/CF-compliant) | 1 or > 2 | geodetic | no | | Error if only two points. GPoly calculated from grid perimeter. |
| science file, non-NSIDC/CF-compliant netCDF or other format | NA | either | no | As specified by .ini file. | Configuration file must include a `spatial_dir` value (a path to the directory with valid `.spatial` or `.spo` files), or `collection_geometry_override=True` entry (which must be defined as a single point or a single bounding rectangle). |
| collection spatial metadata geometry = cartesian with one BR | NA | cartesian | no | BR as described in collection metadata. | |
| collection spatial metadata geometry = cartesian with one BR | NA | geodetic | yes | | Collection geometry and GSRCS must both be cartesian. |
| collection spatial metadata geometry = cartesian with two or more BR | NA | cartesian | yes | | Two-part bounding rectangle is not a valid granule-level geometry. |
| collection spatial metadata geometry specifying one or more points | NA | NA |  | | Not a known use case  |

## Running MetGenC: Its Commands In-depth

### help
Show MetGenC's help text:

        $ metgenc --help
        Usage: metgenc [OPTIONS] COMMAND [ARGS]...

          The metgenc utility allows users to create granule-level metadata, stage
          granule files and their associated metadata to Cumulus, and post CNM
          messages.

        Options:
          --help  Show this message and exit.

        Commands:
          info     Summarizes the contents of a configuration file.
          init     Populates a configuration file based on user input.
          process  Processes science files based on configuration file...
          validate Validates the contents of local JSON files.

* For detailed help on each command, run: `metgenc <command name> --help`:

        $ metgenc process --help

### init

The **init** command can be used to generate a metgenc configuration (i.e., .ini) file for
your data set, or edit an existing .ini file.
* You can skip this step if you've already acquired or made an .ini file and prefer editing it
  manually (any text editor will work).
* An existing configuration file can also be copied, renamed, and used with a different
  data set, just be sure to update paths, regex values, etc that are data set-specific!
* The .ini file's checksum_type should always be set to SHA256.
* If creating a new .ini, remember to include .ini trailing the name you choose.

```
metgenc init --help
Usage: metgenc init [OPTIONS]

  Populates a configuration file based on user input.

Options:
  -c, --config TEXT  Path to configuration file to create or replace
  --help             Show this message and exit
```

Example running **init**

    $ metgenc init -c ./init/<name of config file to create or modify>.ini

#### Required and Optional Configuration Elements
Some attribute values may be read from the .ini file if the values
can't be gleaned from—or don't exist in—the science file(s), but whose
values are known for the data set. Use of these elements can be typical
for data sets comprising non-CF/non-NSIDC-compliant netCDF science files,
as well as non-netCDF data sets comprising .tif, .csv, .h5, etc. The element
values must be manually added to the .ini file, as none are prompted for
in the `metgenc init` functionality.

See this project's GitHub file, `fixtures/test.ini` for examples.

| .ini element          | .ini section | Attribute absent from netCDF file the .ini attribute stands in for | Attribute populated in UMMG | Note |
| -----------------------|-------------- | ------------------- | ---------------------------| ---- |
| date_modified          | Collection    | date_modified       | ProductionDateTime | 1, R    |
| time_start_regex       | Collection    | time_coverage_start | BeginningDateTime | 2    |
| time_coverage_duration | Collection    | time_coverage_end   | EndingDateTime | 3    |
| pixel_size             | Collection    | GeoTransform        | n/a | 4    |

R = Required for all non-netCDF file types (e.g., csv, .tif, .h5, etc) and netCDF files missing
    the global attribute specified 
1. Set this to be the YYYY-MM-DD that you're running MetGenC (e.g., date_modified =
2025-08-07); this value is a constant that will populate ProductionDateTime in all UMMG files.
   * The ProductionDateTime field in a UMMG file mustn't show as "None"; if it does, Cumulus
     will throw ingest errors stating that ProductionDateTime can't be "None".
   * This attribute should be used with "nearly" compliant netCDF files wherein their global
  attributes are missing the `date_modified` or `date_created` attribtes.
2. This regex attribute leverages a netCDF's file name containing a date to populate UMMG files'
TemporalExtent field attribute, BeginningDateTime. Must match using the named group `(?P<time_coverage_start>)`.
   * This attribute is meant to be used with "nearly" compliant netCDF files, but not other file types
   (csv, tif, etc.) since these should rely on premet files containing temporal details for each file.
3. The time_coverage_duration attribute value specifies the duration to be applied to the `time_coverage_start`
value to generate correct EndingDateTime values in UMMG files; this value is a constant that will
be applied to each time_start_regex value gleaned from files. Must be a valid
[ISO duration value](https://en.wikipedia.org/wiki/ISO_8601#Durations).
   * This attribute is meant to be used with "nearly" compliant netCDF files, but not other file types
   (csv, tif, etc.) since these should rely on premet files containing temporal details for each file.
5. Rarely applicable for science files that aren't gridded netCDF (.txt, .csv, .jpg, .tif, etc.); this
value is a constant that will be applied to all granule-level metadata.

#### Granule and Browse regex
For data sets comprising multi-file granules (with or without browse), or single-file
granules with browse, browse_regex and granule_regex are the configuration elements to
use (neither need to be included in the .ini for collections comprising single-file granules
without browse). Use of browse_regex facilitates identifying the browse images so they're
classified as such in the CNM. Use of granule_regex defines a file name pattern to appropriately
group files by the element common for the multiple files to be grouped within each granule:

| .ini element | .ini section | Note |
| ------------- | ------------- | ---- |
| browse_regex  | Collection    | 1    |
| granule_regex | Collection    | 2    |

Note column:
1. The file name pattern identifying a browse file. The default is `_brws`. This element is
 prompted for as one of the `metgenc init` prompts.
2. The file name pattern identifying related files. Must  capture all text
 in file names that will result in a globally unique: product/name (in CNM), and
 Identifier (as the IdentifierType: ProducerGranuleId in UMM-G) generated for each file,
 relying on the named group `(?P<granuleid>)` within the regex tp provide a match. This init
 elementvalue must be added manually as it's **not** included in the `metgenc init` prompts.

<<<<<<< HEAD
##### Example 1: Use of `granule_regex` and `browse_regex` for a single-file granule with multiple browse images 
Given the .ini file's Source and Collection contents:

=======
##### Example: Use of `granule_regex`
Given the `granule_regex`:
>>>>>>> c456d24b
```
[Source]
data_dir = ./data/0081DUCk

[Collection]
auth_id = NSIDC-0081DUCk
version = 2
provider = DPT
browse_regex = _brws
granule_regex = (NSIDC0081_SEAICE_PS_)(?P<granuleid>[NS]{1}\d{2}km_\d{8})(_v2.0_)(?:F\d{2}_)?(DUCk)
```
And two granules + their associated browse files:
```
NSIDC0081_SEAICE_PS_N25km_20211101_v2.0_DUCk.nc
NSIDC0081_SEAICE_PS_N25km_20211101_v2.0_F16_DUCk_brws.png
NSIDC0081_SEAICE_PS_N25km_20211101_v2.0_F17_DUCk_brws.png
NSIDC0081_SEAICE_PS_N25km_20211101_v2.0_F18_DUCk_brws.png
NSIDC0081_SEAICE_PS_S25km_20211102_v2.0_DUCk.nc
NSIDC0081_SEAICE_PS_S25km_20211102_v2.0_F16_DUCk_brws.png
NSIDC0081_SEAICE_PS_S25km_20211102_v2.0_F17_DUCk_brws.png
NSIDC0081_SEAICE_PS_S25km_20211102_v2.0_F18_DUCk_brws.png
```

The browse_regex:
This simply identifies the piece of the file names used to differentiate the browse image files from the science files, in this case: `browse_regex = _brws`.

The granule_regex sections:
- `(NSIDC0081_SEAICE_PS_)`, `(_v2.0_)`, and `(DUCk)` identify the 1st, 3rd, and 4th (the last) _Capture Groups_ to parse the constants to be included in each granule name: authID, version ID, and DUCk (the latter only relevant for early CUAT testing). 

- The _Named Capture Group granuleid_ `(?P<granuleid>[NS]{1}\d{2}km_\d{8})` matches the region, resolution, and date elements unique to each file name to be included in each granule name, e.g., `N25km_20211101` and `S25km_20211102`. 

- `(?:F\d{2}_)?` matches the F16_, F17_, and F18_ strings in the browse file names, to acknowledge their existence so the regex will work appropriately with all files in the collection BUT the `(?:F\d{2}_)?` represents a _Non-capture Group_; these elements will be matched but won't be included in the granule name.

- Thus, NSIDC0081_SEAICE_PS_, \_v2.0_, and DUCk will be combined with the granuleid capture group element to become the producerGranuleId reflected for each granule in EDSC's Granules listing. This will globally, uniquely identify all granules associated with a given collection from any other files in other collections in CUAT or CPROD. In this case that's `NSIDC0081_SEAICE_PS_N25km_20211105_v2.0_DUCk.nc` and `NSIDC0081_SEAICE_PS_S25km_20211102_v2.0_DUCk.nc`. These are reflected in the CNM as the product/name value, and the UMMG as the Identifier value.

##### Example 2: Use of granule_regex for a multi-file granule with no browse

Given the Config file Source and Collection contents:

```
[Source]
data_dir = data/IPFLT1B_DUCk
premet_dir = premet/ipflt1b
spatial_dir = spatial/ipflt1b

[Collection]
auth_id = IPFLT1B_DUCk
version = 1
provider = OIB; metgenc version 1.10.0rc0
date_modified = 2025-08-04
granule_regex = (IPFLT1B_)(?P<granuleid>.+?(?=_)_)?(DUCk)
```
And a multi-file granule comprising the following files:
```
IPFLT1B_20101226_085033_DUCk.dbf
IPFLT1B_20101226_085033_DUCk.kml
IPFLT1B_20101226_085033_DUCk.shp
IPFLT1B_20101226_085033_DUCk.shx
IPFLT1B_20101226_085033_DUCk.txt
```
The granule_regex sections:

- `(IPFLT1B_)`, and `(DUCk)` identify the 1st and 3rd (the last) _Capture Groups_ to parse the constants to be included in each granule name: authID, and DUCk.

- The _Named Capture Group granuleid_ `(?P<granuleid>.+?(?=_)_)?` matches the unique date range contained in each file name to be included in each granule name, e.g., `IPFLT1B_20101226_085033_`. 

- Thus, IPFLT1B_ and DUCk are combined with the granuleid capture group element to become the producerGranuleId reflected for each granule in EDSC's Granules listing. This will globally, uniquely identify all granules associated with a given collection from any other files in other collections in CUAT or CPROD. In this case that's `IPFLT1B_20101226_085033_DUCk`. This is reflected in the CNM as the product/name value, and the UMMG as the Identifier value.
Note: Ideally there would also be a version ID in this file name, but version wasn't assigned in most IceBridge collection granule names. 

#### Using Premet and Spatial files
When necessary, the following two .ini elements can be used to define paths
to the directories containing `premet` and `spatial` files. The user will be
prompted for these values when running `metgenc init`.
| .ini element | .ini section |
| ------------- | ------------- |
| premet_dir    | Source        |
| spatial_dir   | Source        |

#### Setting Collection Spatial Extent as Granule Spatial Extent
In cases of data sets where granule spatial information is not available
by interrogating the data or via `spatial` or `.spo` files, the operator
may set a flag to force the metadata representing each granule's spatial
extents to be set to that of the collection. The user will be prompted
for the `collection_geometry_override` value when running `metgenc init`.
The default value is `False`; setting it to `True` signals MetGenC to
use the collection's spatial extent for each granule.
| .ini element                | .ini section |
| ---------------------------- | ------------- |
| collection_geometry_override | Source        |

#### Setting Collection Temporal Extent as Granule Temporal Extent
RARELY APPLICABLE (if ever)!! An operator may set an .ini flag to indicate
that a collection's temporal extent should be used to populate every granule
<<<<<<< HEAD
via granule-level UMMG json to be the same TemporalExtent (SingleDateTime or 
BeginningDateTime and EndingDateTime) as what's defined for the collection. 
In other words, every granule in a collection would display the same start 
=======
via granule-level ummg json to be the same TemporalExtent (SingleDateTime or
BeginningDateTime and EndingDateTime) as what's defined for the collection.
In other words, every granule in a collection would display the same start
>>>>>>> c456d24b
and end times in EDSC. In most collections, this is likely ill-advised use case.
The operator will be prompted for a `collection_temporal_override`
value when running `metgenc init`. The default value is `False` and should likely
always be accepted; setting it to `True` is what would signal MetGenC to set each
granule to the collection's TemporalExtent.

| .ini element                 | .ini section |
| ----------------------------- | --------------|
| collection_temporal_override  | Source        |

#### Spatial Polygon Generation
MetGenC includes optimized polygon generation capabilities for creating spatial coverage polygons from point data, particularly useful for LIDAR flightline data.

When a granule has an associated `.spatial` file containing geodetic point data (≥3 points), MetGenC will automatically generate an optimized polygon to enclose the data points instead of using the basic point-to-point polygon method. This results in more accurate spatial coverage with fewer vertices.

**This feature is optional but enabled by default within MetGenC. To disable or to change values**, edit the .ini file for the collection and add any or all of the following parameters and the values you'd like them to be. Largely the values shouldn't need to be altered, but should ingest fail for GPolygonSpatial errors, the attribute to add to the .ini file would be the `spatial_polygon_cartesian_tolerance`, and decreasing the coordinate precision (e.g., .0001 => .01).

**Configuration Parameters:**

| .ini section | .ini element                    | Type    | Default | Description |
| ------------- | -------------------------------- | ------- | ------- | ----------- |
| Spatial       | spatial_polygon_enabled          | boolean | true    | Enable/disable polygon generation for .spatial files |
| Spatial       | spatial_polygon_target_coverage  | float   | 0.98    | Target data coverage percentage (0.80-1.0) |
| Spatial       | spatial_polygon_max_vertices     | integer | 100     | Maximum vertices in generated polygon (10-1000) |
| Spatial       | spatial_polygon_cartesian_tolerance | float | 0.0001  | Minimum distance between polygon points in degrees (0.00001-0.01) |



##### Example Spatial Polygon Generation Configuration
Example showing content added to an .ini file, having edited the CMR default vertex tolerance (distance between two vertices) to decrease the precision of the GPoly coordinate pairs listed in the UMMG json files MetGenC generates:
```ini
[Spatial]
spatial_polygon_enabled = true
spatial_polygon_target_coverage = 0.98
spatial_polygon_max_vertices = 100
spatial_polygon_cartesian_tolerance = .01
```
Example showing the key pair added to an .ini file to disable spatial polygon generation:
```ini
[Spatial]
spatial_polygon_enabled = false
```

**When Polygon Generation is Applied:**
- ✅ Granule has a `.spatial` file with ≥3 geodetic points
- ✅ `spatial_polygon_enabled = true` (default)
- ✅ Granule spatial representation is `GEODETIC`

**When Original Behavior is Used:**
- ❌ No `.spatial` file present (data from other sources)
- ❌ `spatial_polygon_enabled = false`
- ❌ Granule spatial representation is `CARTESIAN`
- ❌ Insufficient points (<3) for polygon generation
- ❌ Polygon generation fails (automatic fallback)

**Tolerance Requirements:**
The `spatial_polygon_cartesian_tolerance` parameter ensures that generated polygons meet NASA CMR validation requirements. The CMR system requires that each point in a polygon must have a unique spatial location - if two points are closer than the tolerance threshold in both latitude and longitude, they are considered the same point and the polygon becomes invalid. MetGenC automatically filters points during polygon generation to ensure this requirement is met.

This enhancement is backward compatible - existing workflows continue unchanged, and polygon generation only activates for appropriate `.spatial` file scenarios.

---

### info

The **info** command can be used to display the information within the configuration file as well as MetGenC system default values for data ingest.

```
metgenc info --help
Usage: metgenc info [OPTIONS]

  Summarizes the contents of a configuration file.

Options:
  -c, --config TEXT  Path to configuration file to display  [required]
  --help             Show this message and exit.
```

#### Example running info

```
metgenc info -c init/0081DUCkBRWS.ini
                   __
   ____ ___  ___  / /_____ ____  ____  _____
  / __ `__ \/ _ \/ __/ __ `/ _ \/ __ \/ ___/
 / / / / / /  __/ /_/ /_/ /  __/ / / / /__
/_/ /_/ /_/\___/\__/\__, /\___/_/ /_/\___/
                   /____/
Using configuration:
  + environment: uat
  + data_dir: ./data/0081DUCk
  + auth_id: NSIDC-0081DUCk
  + version: 2
  + provider: DPT
  + local_output_dir: output
  + ummg_dir: ummg
  + kinesis_stream_name: nsidc-cumulus-uat-external_notification
  + staging_bucket_name: nsidc-cumulus-uat-ingest-staging
  + write_cnm_file: True
  + overwrite_ummg: True
  + checksum_type: SHA256
  + number: 1000000
  + dry_run: False
  + premet_dir: None
  + spatial_dir: None
  + collection_geometry_override: False
  + collection_temporal_override: False
  + time_start_regex: None
  + time_coverage_duration: None
  + pixel_size: None
  + date_modified: None
  + browse_regex: _brws
  + granule_regex: (NSIDC0081_SEAICE_PS_)(?P<granuleid>[NS]{1}\d{2}km_\d{8})(_v2.0_)(?:F\d{2}_)?(DUCk)
```

* environment: reflects `uat` as this is the default environment. This can be changed on the command line when `metgenc process` is run by adding the `-e` / `--env` option (e.g., metgenc process -e prod).
* data_dir:, auth_id:, version:, provider:, local_output_dir:, and ummg_dir: (which is relative to the local_output_dir) are set by the operator in the config file.
* kinesis_stream_name: and staging_bucket_name: could be changed by the operator in the config file, but should be left as-is!
* write_cnm_file:, and overwrite_ummg: are editable by operators in the config file
  * write_cnm_file: can be set here as `true` or `false`. Setting this to `true` when testing allows you to visually qc CNM content as well as run `metgenc validate` to assure they're valid for ingest. Once known to be valid, and you're ready to ingest data end-to-end, this can be edited to `false` to prevent CNM from being written locally if desired. They'll always be sent to AWS regardless of the value being `true` or `false`.
  * overwrite_ummg: when set to `true` will overwrite any existing UMM-G files for a data set present in the vm's MetGenC venv output/ummg directory. If set to `false` any existing files would be preserved, and only new files would be written.
* checksum_type: is another config file entry that could be changed by the operator, but should be left as-is!
* number: 1000000 is the default max granule count for ingest. This value is not found in the config file, thus it can only be changed by a DUCk developer if necessary.
* dry_run: reflects the option included (or not) by the operator in the command line when `metgenc process` is run.
* premet_dir:, spatial_dir:, collection_geometry_override:, collection_temporal_override:, time_start_regex:, time_coverage_duration:, pixel_size:, date_modified:, browse_regex:, and granule_regex: are all optional as they're data set dependent and should be set when necessary by operators within the config file.
---

### process
```
metgenc process --help

Usage: metgenc process [OPTIONS]

  Processes science files based on configuration file contents.

Options:
  -c, --config TEXT   Path to configuration file  [required]
  -d, --dry-run       Don't stage files on S3 or publish messages to Kinesis
  -e, --env TEXT      environment  [default: uat]
  -n, --number count  Process at most 'count' granules.
  -wc, --write-cnm    Write CNM messages to files.
  -o, --overwrite     Overwrite existing UMM-G files.
  --help              Show this message and exit.
```
The **process** command can be run either with or without specifying the `-d` / `--dry-run` option.
* When the dry run option is specified _and_ the `-wc` / `--write-cnm` option is invoked, or your config
file contains `write_cnm_file = true` (instead of `= false`), CNM will be written locally to the output/cnm
directory. This promotes operators having the ability to validate and visually QC their content before letting them guide ingest to CUAT.
* When run without the dry run option, metgenc will transfer CNM to AWS, kicking off end-to-end ingest of
data and UMM-G files to CUAT.

When MetGenC is run on the VM, it must be run at the root of the vm's virtual environment, `metgenc`.

If running `metgenc process` fails, check for an error message in the metgenc.log to begin troubleshooting.

#### Examples running process
The following is an example of using the dry run option (-d) to generate UMM-G and write CNM as files (-wc) for three granules (-n 3):

    $ metgenc process -c ./init/test.ini -d -n 3 -wc

This next example would run end-to-end ingest of all granules (assuming < 1000000 granules) in the data directory specified in the test.ini config file
and their UMM-G files into the CUAT environment:

    $ metgenc process -c ./init/test.ini -e uat
Note: Before running **process** to ingest granules to CUAT (i.e., you've not set it to dry run mode),
**as a courtesy to Cumulus devs and ops folks, post Slack messages to NSIDC's `#Cumulus` and `cloud-ingest-ops`
channels, and post a quick "done" note when you're done ingest testing.**


#### Troubleshooting metgenc process command runs
* You'll need to have sourced (or source before you run it), your AWS profile by running `source metgenc-env.sh cumulus-uat`
  where `cumulus-uat` reflects the profile name specified in your AWS credential and config files.
  If you can't remember whether you've sourced your AWS profile, run `aws configure list` at the prompt.

If you run `$ metgenc process -c ./init/<some .ini file>` to test end-to-end ingest, but you get a flurry of errors,
see if sourcing your AWS credentials (`source metgenc-env.sh cumulus-uat`) solves the problem! Forgetting
to set up communications between MetGenC and AWS is easy to do, but thankfully, easy to fix.

* When MetGenC is run on the VM, it must be run at the root of the vm's virtual environment, `metgenc`.

* If running `metgenc process` fails, check for an error message in the metgenc.log (metgenc/metgenc.log) to aid your troubleshooting.

---

### validate

The **validate** command lets you review the JSON CNM or UMM-G output files created by
running `process`.

```
metgenc validate --help

Usage: metgenc validate [OPTIONS]

  Validates the contents of local JSON files.

Options:
  -c, --config TEXT  Path to configuration file  [required]
  -t, --type TEXT    JSON content type  [default: cnm]
  --help             Show this message and exit.
```

#### Example running validate

    $ metgenc validate -c init/modscg.ini -t ummg (adding the -t ummg option will validate all UMM-G files; -t cnm will validate all CNM that have been written locally)
    $ metgenc validate -c init/modscg.ini (without the -t option specified, just all locally written CNM will be validated)

The package `check-jsonschema` is also installed by MetGenC and can be used to validate a single file at a time:

    $ check-jsonschema --schemafile <path to schema file> <path to CNM or UMM-G file to check>

### Pretty-print a json file in your shell
This is not a MetGenC command, but it's a handy way to `cat` a file and omit having
to wade through unformatted json chaos:
`cat <UMM-G or CNM file name> | jq "."`

e.g., `cat NSIDC0081_SEAICE_PS_S25km_20211104_v2.0_DUCk.nc.cnm.json | jq "."` will
pretty-print the contents of that json file in your shell!

If running `metgenc validate` fails, check for an error message in the metgenc.log to begin troubleshooting.

## For Developers
### Contributing

#### Requirements

* [Python](https://www.python.org/) v3.12+
* [Poetry](https://python-poetry.org/docs/#installing-with-the-official-installer)

You can install [Poetry](https://python-poetry.org/) either by using the [official
installer](https://python-poetry.org/docs/#installing-with-the-official-installer)
if you’re comfortable following the instructions, or by using a package
manager (like Homebrew) if this is more familiar to you. When successfully
installed, you should be able to run:

    $ poetry --version
    Poetry (version 1.8.3)

#### Installing Dependencies

* Use Poetry to create and activate a virtual environment

      $ poetry shell

* Install dependencies

      $ poetry install

#### Run tests

    $ poetry run pytest

#### Run tests when source changes
This uses [pytest-watcher](https://github.com/olzhasar/pytest-watcher)

    $ poetry run ptw . --now --clear

#### Running the linter for code style issues

    $ poetry run ruff check

[The `ruff` tool](https://docs.astral.sh/ruff/linter/) will check
the source code for conformity with various style rules. Some of
these can be fixed by `ruff` itself, and if so, the output will
describe how to automatically fix these issues.

The CI/CD pipeline will run these checks whenever new commits are
pushed to GitHub, and the results will be available in the GitHub
Actions output.

#### Running the code formatter

    $ poetry run ruff format

[The `ruff` tool](https://docs.astral.sh/ruff/formatter/) will check
the source code for conformity with source code formatting rules. It
will also fix any issues it finds and leave the changes uncommitted
so you can review the changes prior to adding them to the codebase.

As with the linter, the CI/CD pipeline will run the formatter when
commits are pushed to GitHub.

#### Ruff integration with your editor

Rather than running `ruff` manually from the commandline, it can be
integrated with the editor of your choice. See the
[ruff editor integration](https://docs.astral.sh/ruff/editors/) guide.


#### Releasing

* Update `CHANGELOG.md` according to its representation of the current version:
  * If the current "version" in `CHANGELOG.md` is `UNRELEASED`, add an
    entry describing your new changes to the existing change summary list.

  * If the current version in `CHANGELOG.md` is **not** a release candidate,
    add a new line at the top of `CHANGELOG.md` with a "version" consisting of
    the string literal `UNRELEASED` (no quotes surrounding the string).  It will
    be replaced with the release candidate form of an actual version number
    after the `major`, `minor`, or `patch` version is bumped (see below). Add a
    list summarizing the changes (thus far) in this new version below the
    `UNRELEASED` version entry.

  * If the current version in `CHANGELOG.md`  **is** a release candidate, add
    an entry describing your new changes to the existing change summary list for
    this release candidate version. The release candidate version will be
    automatically updated when the `rc` version is bumped (see below).

* Commit `CHANGELOG.md` so the working directory is clean.

* Show the current version and the possible next versions:

        $ bump-my-version show-bump
        1.4.0 ── bump ─┬─ major ─── 2.0.0rc0
                       ├─ minor ─── 1.5.0rc0
                       ├─ patch ─── 1.4.1rc0
                       ├─ release ─ invalid: The part has already the maximum value among ['rc', 'release'] and cannot be bumped.
                       ╰─ rc ────── 1.4.0release1

* If the currently released version of `metgenc` is not a release candidate
  and the goal is to start work on a new version, the first step is to create a
  pre-release version. As an example, if the current version is `1.4.0` and
  you'd like to release `1.5.0`, first create a pre-release for testing:

        $ bump-my-version bump minor

  Now the project version will be `1.5.0rc0` -- Release Candidate 0. As testing
  for this release-candidate proceeds, you can create more release-candidates by:

        $ bump-my-version bump rc

  And the version will now be `1.5.0rc1`. You can create as many release candidates as needed.

* When you are ready to do a final release, you can:

        $ bump-my-version bump release

  Which will update the version to `1.5.0`. After doing any kind of release, you will see
  the latest commit and tag by looking at `git log`. You can then push these to GitHub
  (`git push --follow-tags`) to trigger the CI/CD workflow.

* On the [GitHub repository](https://github.com/nsidc/granule-metgen), click
  'Releases' and follow the steps documented on the
  [GitHub Releases page](https://docs.github.com/en/repositories/releasing-projects-on-github/managing-releases-in-a-repository#creating-a-release).
  Draft a new Release using the version tag created above. By default, the 'Set
  as the latest release' checkbox will be selected. To publish a pre-release
  from a release candidate version, be sure to select the 'Set as a pre-release'
  checkbox. After you have published the (pre-)release in GitHub, the MetGenC
  Publish GHA workflow will be started.  Check that the workflow succeeds on the
  [MetGenC Actions page](https://github.com/nsidc/granule-metgen/actions),
  and verify that the
  [new MetGenC (pre-)release is available on PyPI](https://pypi.org/project/nsidc-metgenc/).

## Credit

This content was developed by the National Snow and Ice Data Center with funding from
multiple sources.<|MERGE_RESOLUTION|>--- conflicted
+++ resolved
@@ -179,21 +179,12 @@
 
  P = Premet file attributes that may be specified in a premet file; when used, a
   `premet_dir`path must be defined in the .ini file.
-<<<<<<< HEAD
-  
+
  1 = Used to populate the ProductionDateTime field in UMM-G files when the global attributes
   date_modified or date_created are absent from a netCDF file. The date_modified ini file attribute
   is also a required .ini file attribute when running MetGenC on collections not comprising
   netCDF files See: [Required and Optional Configuration Elements](#required-and-optional-configuration-elements)
-  
-=======
-
- 1 = Used to populate the production date and time values in UMM-G output; the OC .ini
-  attribte is also `date_modified` = \<value\>. If a netCDF file doesn't have a date_modified
-  global attribute, but does have a date_created, add date_modified attribute to the
-  data set .ini file and set it's value to that of the file's date_created value.
-
->>>>>>> c456d24b
+
  2 = Used to populate the time begin and end UMM-G values; OC .ini attribute for
   time_coverage_start is `time_start_regex` = \<value\>, and for time_coverage_end the
   .ini attribute is `time_coverage_duration` = \<value\>.
@@ -218,7 +209,7 @@
  7 = The values of the coordinate variable identified by the `standard_name` attribute
    with a value of `projection_y_coordinate` are reprojected and thinned to create a
    GPolygon, bounding rectangle, etc.
- 
+
 ### Query a netCDF file for presence of MetGenC-Required Attributes
 On V0 wherever the data are staged (/disks/restricted_ftp or /disks/sidads_staging, etc.) you
 can run ncdump to check whether a netCDF representative of the collection's files contains the
@@ -377,7 +368,7 @@
 | pixel_size             | Collection    | GeoTransform        | n/a | 4    |
 
 R = Required for all non-netCDF file types (e.g., csv, .tif, .h5, etc) and netCDF files missing
-    the global attribute specified 
+    the global attribute specified
 1. Set this to be the YYYY-MM-DD that you're running MetGenC (e.g., date_modified =
 2025-08-07); this value is a constant that will populate ProductionDateTime in all UMMG files.
    * The ProductionDateTime field in a UMMG file mustn't show as "None"; if it does, Cumulus
@@ -419,14 +410,9 @@
  relying on the named group `(?P<granuleid>)` within the regex tp provide a match. This init
  elementvalue must be added manually as it's **not** included in the `metgenc init` prompts.
 
-<<<<<<< HEAD
-##### Example 1: Use of `granule_regex` and `browse_regex` for a single-file granule with multiple browse images 
+##### Example 1: Use of `granule_regex` and `browse_regex` for a single-file granule with multiple browse images
 Given the .ini file's Source and Collection contents:
 
-=======
-##### Example: Use of `granule_regex`
-Given the `granule_regex`:
->>>>>>> c456d24b
 ```
 [Source]
 data_dir = ./data/0081DUCk
@@ -454,9 +440,9 @@
 This simply identifies the piece of the file names used to differentiate the browse image files from the science files, in this case: `browse_regex = _brws`.
 
 The granule_regex sections:
-- `(NSIDC0081_SEAICE_PS_)`, `(_v2.0_)`, and `(DUCk)` identify the 1st, 3rd, and 4th (the last) _Capture Groups_ to parse the constants to be included in each granule name: authID, version ID, and DUCk (the latter only relevant for early CUAT testing). 
-
-- The _Named Capture Group granuleid_ `(?P<granuleid>[NS]{1}\d{2}km_\d{8})` matches the region, resolution, and date elements unique to each file name to be included in each granule name, e.g., `N25km_20211101` and `S25km_20211102`. 
+- `(NSIDC0081_SEAICE_PS_)`, `(_v2.0_)`, and `(DUCk)` identify the 1st, 3rd, and 4th (the last) _Capture Groups_ to parse the constants to be included in each granule name: authID, version ID, and DUCk (the latter only relevant for early CUAT testing).
+
+- The _Named Capture Group granuleid_ `(?P<granuleid>[NS]{1}\d{2}km_\d{8})` matches the region, resolution, and date elements unique to each file name to be included in each granule name, e.g., `N25km_20211101` and `S25km_20211102`.
 
 - `(?:F\d{2}_)?` matches the F16_, F17_, and F18_ strings in the browse file names, to acknowledge their existence so the regex will work appropriately with all files in the collection BUT the `(?:F\d{2}_)?` represents a _Non-capture Group_; these elements will be matched but won't be included in the granule name.
 
@@ -491,10 +477,10 @@
 
 - `(IPFLT1B_)`, and `(DUCk)` identify the 1st and 3rd (the last) _Capture Groups_ to parse the constants to be included in each granule name: authID, and DUCk.
 
-- The _Named Capture Group granuleid_ `(?P<granuleid>.+?(?=_)_)?` matches the unique date range contained in each file name to be included in each granule name, e.g., `IPFLT1B_20101226_085033_`. 
+- The _Named Capture Group granuleid_ `(?P<granuleid>.+?(?=_)_)?` matches the unique date range contained in each file name to be included in each granule name, e.g., `IPFLT1B_20101226_085033_`.
 
 - Thus, IPFLT1B_ and DUCk are combined with the granuleid capture group element to become the producerGranuleId reflected for each granule in EDSC's Granules listing. This will globally, uniquely identify all granules associated with a given collection from any other files in other collections in CUAT or CPROD. In this case that's `IPFLT1B_20101226_085033_DUCk`. This is reflected in the CNM as the product/name value, and the UMMG as the Identifier value.
-Note: Ideally there would also be a version ID in this file name, but version wasn't assigned in most IceBridge collection granule names. 
+Note: Ideally there would also be a version ID in this file name, but version wasn't assigned in most IceBridge collection granule names.
 
 #### Using Premet and Spatial files
 When necessary, the following two .ini elements can be used to define paths
@@ -520,15 +506,9 @@
 #### Setting Collection Temporal Extent as Granule Temporal Extent
 RARELY APPLICABLE (if ever)!! An operator may set an .ini flag to indicate
 that a collection's temporal extent should be used to populate every granule
-<<<<<<< HEAD
-via granule-level UMMG json to be the same TemporalExtent (SingleDateTime or 
-BeginningDateTime and EndingDateTime) as what's defined for the collection. 
-In other words, every granule in a collection would display the same start 
-=======
-via granule-level ummg json to be the same TemporalExtent (SingleDateTime or
+via granule-level UMMG json to be the same TemporalExtent (SingleDateTime or
 BeginningDateTime and EndingDateTime) as what's defined for the collection.
 In other words, every granule in a collection would display the same start
->>>>>>> c456d24b
 and end times in EDSC. In most collections, this is likely ill-advised use case.
 The operator will be prompted for a `collection_temporal_override`
 value when running `metgenc init`. The default value is `False` and should likely
