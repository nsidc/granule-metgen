- [MetGenC](#metgenc)
  * [Level of Support](#level-of-support)
  * [Before Running MetGenC on the VM: Tips and Assumptions](#before-running-metgenc-on-the-vm-tips-and-assumptions)
  * [CMR Authentication and use of Collection Metadata](#cmr-authentication-and-use-of-collection-metadata)
  * [Assumptions for netCDF files for MetGenC](#assumptions-for-netcdf-files-for-metgenc)
  * [MetGenC .ini File Assumtions](#metgenc-ini-file-assumtions)
  * [NetCDF Attributes MetGenC Relies upon to generate UMM-G json files](#netcdf-attributes-metgenc-relies-upon-to-generate-umm-g-json-files)
    + [Attribute Reference links](#attribute-reference-links)
  * [Geometry Logic](#geometry-logic)
    + [Geometry Rules](#geometry-rules)
    + [Geometry Logic and Expectations Table](#geometry-logic-and-expectations-table)
  * [Running MetGenC: Its Commands In-depth](#running-metgenc-its-commands-in-depth)
    + [help](#help)
    + [init](#init)
      - [Optional Configuration Elements](#optional-configuration-elements)
      - [Granule and Browse regex](#granule-and-browse-regex)
        * [Example: Use of granule_regex](#example-use-of-granule_regex)
      - [Using Premet and Spatial Files](#using-premet-and-spatial-files)
      - [Setting Collection Spatial Extent as Granule Spatial Extent](#setting-collection-spatial-extent-as-granule-spatial-extent)
      - [Setting Collection Temporal Extent as Granule Temporal Extent](#setting-collection-temporal-extent-as-granule-temporal-extent)
      - [Spatial Polygon Generation](#spatial-polygon-generation)
        * [Example Spatial Polygon Generation Configuration](#example-spatial-polygon-generation-configuration)
    + [info](#info)
      - [Example running info](#example-running-info)
    + [process](#process)
      - [Examples running process](#examples-running-process)
      - [Troubleshooting metgenc process command runs](#troubleshooting-metgenc-process-command-runs)
    + [validate](#validate)
      - [Example running validate](#example-running-validate)
    + [Pretty-print a json file in your shell](#pretty-print-a-json-file-in-your-shell)
  * [For Developers](#for-developers)
    + [Contributing](#contributing)
      - [Requirements](#requirements)
      - [Installing Dependencies](#installing-dependencies)
      - [Run tests](#run-tests)
      - [Run tests when source changes](#run-tests-when-source-changes)
      - [Running the linter for code style issues](#running-the-linter-for-code-style-issues)
      - [Running the code formatter](#running-the-code-formatter)
      - [Ruff integration with your editor](#ruff-integration-with-your-editor)
      - [Spatial Polygon Diagnostic Tool](#spatial-polygon-diagnostic-tool)
      - [Releasing](#releasing)

<p align="center">
  <img alt="NSIDC logo" src="https://nsidc.org/themes/custom/nsidc/logo.svg" width="150" />
</p>

# MetGenC

![build & test workflow](https://github.com/nsidc/granule-metgen/actions/workflows/build-test.yml/badge.svg)
![publish workflow](https://github.com/nsidc/granule-metgen/actions/workflows/publish.yml/badge.svg)
[![Documentation Status](https://readthedocs.org/projects/granule-metgen/badge/?version=latest)](https://granule-metgen.readthedocs.io/en/latest/?badge=latest)
[![Documentation Status](https://readthedocs.org/projects/granule-metgen/badge/?version=stable)](https://granule-metgen.readthedocs.io/en/stable/?badge=stable)

The `MetGenC` toolkit enables Operations staff and data
producers to create metadata files conforming to NASA's Common Metadata Repository UMM-G
specification and ingest data directly to NASA EOSDIS’s Cumulus archive. Cumulus is an
open source cloud-based data ingest, archive, distribution, and management framework
developed for NASA's Earth Science data.

## Level of Support

This repository is fully supported by NSIDC. If you discover any problems or bugs,
please submit an Issue. If you would like to contribute to this repository, you may fork
the repository and submit a pull request.

See the [LICENSE](LICENSE.md) for details on permissions and warranties. Please contact
nsidc@nsidc.org for more information.

## Before Running MetGenC on the VM: Tips and Assumptions
* from nusnow:
        $ vssh staging sipsmetgen

* CD Into and Activate the venv:

        $ cd metgenc
        $ source .venv/bin/activate

* Before you run end-to-end ingest, be sure to source your AWS credentials:

        $ source metgenc-env.sh cumulus-uat

  * If you think you've already run it but can't remember, run the following:

            $ aws configure list

and will either indicate that you need to source your credentials by returning:

```
Name                    Value             Type    Location
----                    -----             ----    --------
profile               <not set>           None    None
access_key            <not set>           None    None
secret_key            <not set>           None    None
region                <not set>           None    None
```
or it'll show that you're all set (AWS comms-wise) for ingesting to Cumulus by
returning the following:

```
      Name                    Value             Type    Location
      ----                    -----             ----    --------
   profile              cumulus-uat              env    ['AWS_PROFILE', 'AWS_DEFAULT_PROFILE']
access_key     ****************SQXY              env
secret_key     ****************cJ+5              env
    region                us-west-2              env    ['AWS_REGION', 'AWS_DEFAULT_REGION']
```

## CMR Authentication and use of Collection Metadata

MetGenC will attempt to authenticate with Earthdata Login (EDL) credentials
to retrieve collection metadata. If authentication fails,
collection metadata will not be accessible to help compensate for metadata elements
missing from science files or a data set's configuration (.ini) file.

Always export the following variables to your environment before running
`metgenc process` (there's more on what this entails to come):

    $ export EARTHDATA_USERNAME=your-EDL-user-name
    $ export EARTHDATA_PASSWORD=your-EDL-password

If you have a different user name/password combo for UAT from that of the PROD
environment, be sure to set the values appropriate for the environment you're
ingesting to.

If collection metadata are unavailable either due to an authentication failure
or because the collection information doesn't yet exist in CMR, MetGenC will
continue processing with the information available from the .ini file and the
science files.

## Assumptions for netCDF files for MetGenC

* NetCDF files have an extension of `.nc` (per CF conventions).
* Projected spatial information is available in coordinate variables having
  a `standard_name` attribute value of `projection_x_coordinate` or
  `projection_y_coordinate` attribute.
* (y[0],x[0]) represents the upper left corner of the spatial coverage.
* Spatial coordinate values represent the center of the area covered by a measurement.
* Only one coordinate system is used by all data variables in all science files
  (i.e. only one grid mapping variable is present in a file, and the content of
  that variable is the same in every science file).

## MetGenC .ini File Assumtions
* A `pixel_size` attribute is needed in a data set's .ini file when gridded science files don't include a GeoTransform attribute in the grid mapping variable. The value specified should be just a number—no units (m, km) need to be specified since they're assumed to be the same as the units of those defined by the spatial coordinate variables in the data set's science files.
  * e.g., `pixel_size = 25`
* Date/time strings can be parsed using `datetime.fromisoformat`
* The checksum_type must be SHA256

## NetCDF Attributes MetGenC Relies upon to Generate UMM-G json Files

- **Required** required
- **RequiredC** conditionally required
- **R+** highly or strongly recommended
- **R** recommended
- **S** suggested

| Attribute used by MetGenC (location in netCDF file)   | ACDD | CF Conventions | NSIDC Guidelines | Notes   |
| ----------------------------- | ---- | -------------- | ---------------- | ------- |
| date_modified (global)        | S    |                | R                | 1, OC   |
| time_coverage_start (global)  | R    |                | R                | 2, OC, P   |
| time_coverage_end (global)    | R    |                | R                | 2, OC, P   |
| grid_mapping_name (variable)  |      | RequiredC      | R+               | 3       |
| crs_wkt (variable with `grid_mapping_name` attribute)      |  |  | R     | 4       |
| GeoTransform (variable with `grid_mapping_name` attribute) |  |  | R     | 5, OC   |
| standard_name, `projection_x_coordinate` (variable) |  | RequiredC  |    | 6       |
| standard_name, `projection_y_coordinate` (variable) |  | RequiredC  |    | 7       |

Notes column key:

 OC = Optional configuration attributes (or elements of them) that may be represented
   in an .ini file in order to allow "nearly" compliant netCDF files to be run with MetGenC
   without premet/spatial files. See [Optional Configuration Elements](#optional-configuration-elements)

 P = Premet file attributes that may be specified in a premet file; when used, a
  `premet_dir`path must be defined in the .ini file.

 1 = Used to populate the production date and time values in UMM-G output; the OC .ini
  attribte is also `date_modified` = \<value\>. If a netCDF file doesn't have a date_modified
  global attribute, but does have a date_created, add date_modified attribute to the
  data set .ini file and set it's value to that of the file's date_created value.

 2 = Used to populate the time begin and end UMM-G values; OC .ini attribute for
  time_coverage_start is `time_start_regex` = \<value\>, and for time_coverage_end the
  .ini attribute is `time_coverage_duration` = \<value\>.

 3 = A grid mapping variable is required if the horizontal spatial coordinates are not
   longitude and latitude and the intent of the data provider is to geolocate
   the data. `grid_mapping` and `grid_mapping_name` allow programmatic identification of
   the variable holding information about the horizontal coordinate reference system.

 4 = The `crs_wkt` ("coordinate referenc system well known text") value is handed to the
   `CRS` and `Transformer` modules in `pyproj` to conveniently deal
   with the reprojection of (y,x) values to EPSG 4326 (lon, lat) values.

 5 = The `GeoTransform` value provides the pixel size per data value, which is then used
   to calculate the padding added to x and y values to create a GPolygon enclosing all
   of the data; OC .ini attribute is `pixel_size` = <value>.

 6 = The values of the coordinate variable identified by the `standard_name` attribute
   with a value of `projection_x_coordinate` are reprojected and thinned to create a
   GPolygon, bounding rectangle, etc.

 7 = The values of the coordinate variable identified by the `standard_name` attribute
   with a value of `projection_y_coordinate` are reprojected and thinned to create a
   GPolygon, bounding rectangle, etc.


| netCDF file attributes not currently used by MetGenC | ACDD | CF Conventions | NSIDC Guidelines |
| ----------------------------- | ---- | -------------- | ---------------- |
| Conventions (global)          | R+   | Required       | R                |
| standard_name (data variable) | R+   | R+             |                  |
| grid_mapping (data variable)  |      | RequiredC      | R+               |
| axis (variable)               |      | R              |                  |
| geospatial_bounds (global)    | R    |                | R                |
| geospatial_bounds_crs (global)| R    |                | R                |
| geospatial_lat_min (global)   | R    |                | R                |
| geospatial_lat_max (global)   | R    |                | R                |
| geospatial_lat_units (global) | R    |                | R                |
| geospatial_lon_min (global)   | R    |                | R                |
| geospatial_lon_max (global)   | R    |                | R                |
| geospatial_lon_units (global) | R    |                | R                |

### Attribute Reference links
* https://wiki.esipfed.org/Attribute_Convention_for_Data_Discovery_1-3
* https://cfconventions.org/Data/cf-conventions/cf-conventions-1.11/cf-conventions.html
* https://nsidc.org/sites/default/files/documents/other/nsidc-guidelines-netcdf-attributes.pdf

## Geometry Logic

The geometry behind the granule-level spatial representation (point, gpolygon, or bounding
rectangle) required for a data set can be implemented by MetGenC via either: file-level metadata
(such as a CF/NSIDC Compliant netCDF file), `.spatial` / `.spo` files, or
its collection-level spatial representation.

When MetGenC is run with netCDF files that are
both CF and NSIDC Compliant (for those requirements, refer to the table:
[NetCDF Attributes Used to Populate the UMM-G files generated by MetGenC](#netcdf-attributes-used-to-populate-the-umm-g-files-generated-by-metgenc))
information from within the file's metadata will be used to generate an appropriate
gpolygon or bounding rectangle for each granule.

In some cases, non-netCDF files, and/or netCDF files that are non-CF or non-NSIDC
compliant will require an operator to define or modify data set details expressed through
attributes in an .ini file, in other cases an operator will need to further modify the
.ini file to specify paths to where premet and spatial files are stored for MetGenC to use
as input files.

For granules suited to using the spatial extent defined for its collection,
a `collection_geometry_override=True` attribute/value pair can be added to the .ini file
(as long as it's a single bounding rectangle, and not two or more bounding rectangles).
Setting `collection_geometry_override=False` in the .ini file will make MetGenC look to the
science files or premet/spatial files for the granule-level spatial representation geometry
to use.

### Geometry Rules
|Granule Spatial Representation Geometry | Granule Spatial Representation Coordinate System (GSRCS) |
|--------------------------------------- | -------------------------------------------------------- |
| GPolygon (GPoly) | Geodetic |
| Bounding Rectangle (BR) | Cartesian |
| Points | Geodetic |

### Geometry Logic and Expectations Table
```
.spo = .spo file associated with each granule science file defining GPoly vertices
.spatial = .spatial file associated with each granule science file to define: BR, Point, or data coordinates parsed from a science file (all of which are to be encompassed by a detailed GPoly generated by MetGenC)
```

| source | num points | GSRCS | error? | expected output | comments |
| ------ | ------------ | ---- | ------ | ------- | --- |
| .spo  |   any | cartesian | yes | | `.spo` inherently defines GPoly vertices; GPolys cannot be cartesian. |
| .spo   | <= 2 | geodetic | yes | | At least three points are required to define a GPoly. |
| .spo  | > 2 | geodetic | no | GPoly as described by `.spo` file contents. | |
| .spatial | 1 | cartesian | yes | | NSIDC data curators always associate a `GEODETIC` granule spatial representation with point data. |
| .spatial | 1 | geodetic | no | Point as defined by spatial file. | |
| .spatial | 2 | cartesian | no | BR as defined by spatial file. | |
| .spatial | >= 2 | geodetic | no | GPoly(s) calculated to enclose all points. | If `spatial_polygon_enabled=true` (default) and ≥3 points, uses optimized polygon generation with target coverage and vertex limits. |
| .spatial | > 2 | cartesian | yes | | There is no cartesian-associated geometry for GPolys. |
| science file (NSIDC/CF-compliant netCDF) | NA | cartesian | no | BR | min/max lon/lat points for BR expected to be included in global attributes. |
| science file (NSIDC/CF-compliant) | 1 or > 2 | geodetic | no | | Error if only two points. GPoly calculated from grid perimeter. |
| science file, non-NSIDC/CF-compliant netCDF or other format | NA | either | no | As specified by .ini file. | Configuration file must include a `spatial_dir` value (a path to the directory with valid `.spatial` or `.spo` files), or `collection_geometry_override=True` entry (which must be defined as a single point or a single bounding rectangle). |
| collection spatial metadata geometry = cartesian with one BR | NA | cartesian | no | BR as described in collection metadata. | |
| collection spatial metadata geometry = cartesian with one BR | NA | geodetic | yes | | Collection geometry and GSRCS must both be cartesian. |
| collection spatial metadata geometry = cartesian with two or more BR | NA | cartesian | yes | | Two-part bounding rectangle is not a valid granule-level geometry. |
| collection spatial metadata geometry specifying one or more points | NA | NA |  | | Not a known use case  |

## Running MetGenC: Its Commands In-depth

### help
Show MetGenC's help text:

        $ metgenc --help
        Usage: metgenc [OPTIONS] COMMAND [ARGS]...

          The metgenc utility allows users to create granule-level metadata, stage
          granule files and their associated metadata to Cumulus, and post CNM
          messages.

        Options:
          --help  Show this message and exit.

        Commands:
          info     Summarizes the contents of a configuration file.
          init     Populates a configuration file based on user input.
          process  Processes science files based on configuration file...
          validate Validates the contents of local JSON files.

* For detailed help on each command, run: `metgenc <command name> --help`:

        $ metgenc process --help

### init

The **init** command can be used to generate a metgenc configuration (i.e., .ini) file for
your data set, or edit an existing .ini file.
* You can skip this step if you've already acquired or made an .ini file and prefer editing it
  manually (any text editor will work).
* An existing configuration file can also be copied, renamed, and used with a different
  data set, just be sure to update paths, regex values, etc that are data set-specific!
* The .ini file's checksum_type should always be set to SHA256.
* If creating a new .ini, remember to include .ini trailing the name you choose.

```
metgenc init --help
Usage: metgenc init [OPTIONS]

  Populates a configuration file based on user input.

Options:
  -c, --config TEXT  Path to configuration file to create or replace
  --help             Show this message and exit
```

Example running **init**

    $ metgenc init -c ./init/<name of config file to create or modify>.ini

#### Optional Configuration Elements
Some attribute values may be read from the .ini file if the values
can't be gleaned from—or don't exist in—the science file(s), but whose
values are known for the data set. Use of these elements can be typical
for data sets comprising non-CF/non-NSIDC-compliant netCDF science files,
as well as non-netCDF data sets comprising .tif, .csv, .h5, etc. This
approach assumes the attribute values are the same for all granules considering
there's only one .ini file for a given data set. The element values must
be manually added to the .ini file, as none of them are prompted for in the
`metgenc init` functionality.

See this project's GitHub file, `fixtures/test.ini` for examples.

| .ini element          | .ini section | (NetCDF) Attribute  | Note |
| -----------------------|-------------- | ------------------- | ---- |
| date_modified          | Collection    | date_modified       | 1    |
| time_start_regex       | Collection    | time_coverage_start | 2    |
| time_coverage_duration | Collection    | time_coverage_end   | 3    |
| pixel_size             | Collection    | GeoTransform        | 4    |

1. For ease, set this to be the year-month-day MetGenC is run (e.g., date_modified =
2025-07-22); including a precise time value is unnecessary (we're breaking from how SIPSMetgen
rolled here!).
2. Matched against file name to determine time coverage start value. Must match using
the named group `(?P<time_coverage_start>)`.
3. Duration value applied to `time_coverage_start` to determine `time_coverage_end`. Must
be a valid [ISO duration value](https://en.wikipedia.org/wiki/ISO_8601#Durations).
4. Rarely applicable for science files that aren't netCDF (.txt, .csv, .jpg, .tif, etc.).

#### Granule and Browse regex
<<<<<<< HEAD
To identify browse files and declare a file name pattern when necessary
for grouping files in a granule and/or browse with files in a granule, two
further .ini elements are available:
=======
For data sets comprising multi-file granules (with or without browse), or single-file
granules with browse, browse_regex and granule_regex are the configuration elements to
use (neither need to be included in the .ini for collections comprising single-file granules
without browse). Use of browse_regex facilitates identifying the browse images so they're
classified as such in the CNM. Use of granule_regex defines a file name pattern to appropriately
group files by the element common for the multiple files to be grouped within each granule: 
>>>>>>> 541d55d4
| .ini element | .ini section | Note |
| ------------- | ------------- | ---- |
| browse_regex  | Collection    | 1    |
| granule_regex | Collection    | 2    |

Note column:
1. The file name pattern identifying a browse file. The default is `_brws`. This element is
 prompted for as one of the `metgenc init` prompts.
2. The file name pattern identifying related files. Must  capture all text
 comprising the granule name in UMM-G and CNM output, and must provide a match
 using the named group `(?P<granuleid>)`. This value must be added manually; it
 is **not** included in the `metgenc init` prompts.

##### Example: Use of `granule_regex`
Given the `granule_regex`:
```
granule_regex = (NSIDC0081_SEAICE_PS_)(?P<granuleid>[NS]{1}\d{2}km_\d{8})(_v2.0_)(?:F\d{2}_)?(DUCk)
```
And two granules and their browse files:
```
NSIDC0081_SEAICE_PS_N25km_20211101_v2.0_DUCk.nc
NSIDC0081_SEAICE_PS_N25km_20211101_v2.0_F16_DUCk_brws.png
NSIDC0081_SEAICE_PS_N25km_20211101_v2.0_F17_DUCk_brws.png
NSIDC0081_SEAICE_PS_N25km_20211101_v2.0_F18_DUCk_brws.png
NSIDC0081_SEAICE_PS_S25km_20211102_v2.0_DUCk.nc
NSIDC0081_SEAICE_PS_S25km_20211102_v2.0_F16_DUCk_brws.png
NSIDC0081_SEAICE_PS_S25km_20211102_v2.0_F17_DUCk_brws.png
NSIDC0081_SEAICE_PS_S25km_20211102_v2.0_F18_DUCk_brws.png
```

- `(?:F\d{2}_)?` will match the `F16_`, `F17_` and `F18_` strings in the browse
file names, but the match will not be captured due to to the `?:` elements, and will
not appear in the granule name recorded in the UMM-G and CNM output.
- `N25km_20211101` and `S25km_20211102` will match the named capture group `granuleid`.
Each of those strings uniquely identify all files associated with a given granule.
- `NSIDC0081_SEAICE_PS_`, `_v2.0_` and `DUCk` will be combined with the `granuleid`
text to form the granule name recorded in the UMM-G and CNM output (in the case of
single-file granules, the file extension will be added to the granule name).

#### Using Premet and Spatial files
When necessary, the following two .ini elements can be used to define paths
to the directories containing `premet` and `spatial` files. The user will be
prompted for these values when running `metgenc init`.
| .ini element | .ini section |
| ------------- | ------------- |
| premet_dir    | Source        |
| spatial_dir   | Source        |

#### Setting Collection Spatial Extent as Granule Spatial Extent
In cases of data sets where granule spatial information is not available
by interrogating the data or via `spatial` or `.spo` files, the operator
may set a flag to force the metadata representing each granule's spatial
extents to be set to that of the collection. The user will be prompted
for the `collection_geometry_override` value when running `metgenc init`.
The default value is `False`; setting it to `True` signals MetGenC to
use the collection's spatial extent for each granule.
| .ini element                | .ini section |
| ---------------------------- | ------------- |
| collection_geometry_override | Source        |

#### Setting Collection Temporal Extent as Granule Temporal Extent
RARELY APPLICABLE (if ever)!! An operator may set an .ini flag to indicate
that a collection's temporal extent should be used to populate every granule
via granule-level ummg json to be the same TemporalExtent (SingleDateTime or
BeginningDateTime and EndingDateTime) as what's defined for the collection.
In other words, every granule in a collection would display the same start
and end times in EDSC. In most collections, this is likely ill-advised use case.
The operator will be prompted for a `collection_temporal_override`
value when running `metgenc init`. The default value is `False` and should likely
always be accepted; setting it to `True` is what would signal MetGenC to set each
granule to the collection's TemporalExtent.

| .ini element                 | .ini section |
| ----------------------------- | --------------|
| collection_temporal_override  | Source        |

#### Spatial Polygon Generation
MetGenC includes optimized polygon generation capabilities for creating spatial coverage polygons from point data, particularly useful for LIDAR flightline data.

When a granule has an associated `.spatial` file containing geodetic point data (≥3 points), MetGenC will automatically generate an optimized polygon to enclose the data points instead of using the basic point-to-point polygon method. This results in more accurate spatial coverage with fewer vertices.

**This feature is optional but enabled by default within MetGenC. To disable or to change values**, edit the .ini file for the collection and add any or all of the following parameters and the values you'd like them to be. Largely the values shouldn't need to be altered, but should ingest fail for GPolygonSpatial errors, the attribute to add to the .ini file would be the `spatial_polygon_cartesian_tolerance`, and decreasing the coordinate precision (e.g., .0001 => .01).

**Configuration Parameters:**

| .ini section | .ini element                    | Type    | Default | Description |
| ------------- | -------------------------------- | ------- | ------- | ----------- |
| Spatial       | spatial_polygon_enabled          | boolean | true    | Enable/disable polygon generation for .spatial files |
| Spatial       | spatial_polygon_target_coverage  | float   | 0.98    | Target data coverage percentage (0.80-1.0) |
| Spatial       | spatial_polygon_max_vertices     | integer | 100     | Maximum vertices in generated polygon (10-1000) |
| Spatial       | spatial_polygon_cartesian_tolerance | float | 0.0001  | Minimum distance between polygon points in degrees (0.00001-0.01) |



##### Example Spatial Polygon Generation Configuration
Example showing content added to an .ini file, having edited the CMR default vertex tolerance (distance between two vertices) to decrease the precision of the GPoly coordinate pairs listed in the ummg json files MetGenC generates:
```ini
[Spatial]
spatial_polygon_enabled = true
spatial_polygon_target_coverage = 0.98
spatial_polygon_max_vertices = 100
spatial_polygon_cartesian_tolerance = .01
```
Example showing the key pair added to an .ini file to disable spatial polygon generation:
```ini
[Spatial]
spatial_polygon_enabled = false
```

**When Polygon Generation is Applied:**
- ✅ Granule has a `.spatial` file with ≥3 geodetic points
- ✅ `spatial_polygon_enabled = true` (default)
- ✅ Granule spatial representation is `GEODETIC`

**When Original Behavior is Used:**
- ❌ No `.spatial` file present (data from other sources)
- ❌ `spatial_polygon_enabled = false`
- ❌ Granule spatial representation is `CARTESIAN`
- ❌ Insufficient points (<3) for polygon generation
- ❌ Polygon generation fails (automatic fallback)

**Tolerance Requirements:**
The `spatial_polygon_cartesian_tolerance` parameter ensures that generated polygons meet NASA CMR validation requirements. The CMR system requires that each point in a polygon must have a unique spatial location - if two points are closer than the tolerance threshold in both latitude and longitude, they are considered the same point and the polygon becomes invalid. MetGenC automatically filters points during polygon generation to ensure this requirement is met.

This enhancement is backward compatible - existing workflows continue unchanged, and polygon generation only activates for appropriate `.spatial` file scenarios.

---

### info

The **info** command can be used to display the information within the configuration file as well as MetGenC system default values for data ingest.

```
metgenc info --help
Usage: metgenc info [OPTIONS]

  Summarizes the contents of a configuration file.

Options:
  -c, --config TEXT  Path to configuration file to display  [required]
  --help             Show this message and exit.
```

#### Example running info

```
metgenc info -c init/0081DUCkBRWS.ini
                   __
   ____ ___  ___  / /_____ ____  ____  _____
  / __ `__ \/ _ \/ __/ __ `/ _ \/ __ \/ ___/
 / / / / / /  __/ /_/ /_/ /  __/ / / / /__
/_/ /_/ /_/\___/\__/\__, /\___/_/ /_/\___/
                   /____/
Using configuration:
  + environment: uat
  + data_dir: ./data/0081DUCk
  + auth_id: NSIDC-0081DUCk
  + version: 2
  + provider: DPT
  + local_output_dir: output
  + ummg_dir: ummg
  + kinesis_stream_name: nsidc-cumulus-uat-external_notification
  + staging_bucket_name: nsidc-cumulus-uat-ingest-staging
  + write_cnm_file: True
  + overwrite_ummg: True
  + checksum_type: SHA256
  + number: 1000000
  + dry_run: False
  + premet_dir: None
  + spatial_dir: None
  + collection_geometry_override: False
  + collection_temporal_override: False
  + time_start_regex: None
  + time_coverage_duration: None
  + pixel_size: None
  + date_modified: None
  + browse_regex: _brws
  + granule_regex: (NSIDC0081_SEAICE_PS_)(?P<granuleid>[NS]{1}\d{2}km_\d{8})(_v2.0_)(?:F\d{2}_)?(DUCk)
```

* environment: reflects `uat` as this is the default environment. This can be changed on the command line when `metgenc process` is run by adding the `-e` / `--env` option (e.g., metgenc process -e prod).
* data_dir:, auth_id:, version:, provider:, local_output_dir:, and ummg_dir: (which is relative to the local_output_dir) are set by the operator in the config file.
* kinesis_stream_name: and staging_bucket_name: could be changed by the operator in the config file, but should be left as-is!
* write_cnm_file:, and overwrite_ummg: are editable by operators in the config file
  * write_cnm_file: can be set here as `true` or `false`. Setting this to `true` when testing allows you to visually qc cnm content as well as run `metgenc validate` to assure they're valid for ingest. Once known to be valid, and you're ready to ingest data end-to-end, this can be edited to `false` to prevent cnm files from being written locally if desired. They'll always be sent to AWS regardless of the value being `true` or `false`.
  * overwrite_ummg: when set to `true` will overwrite any existing UMM-G files for a data set present in the vm's MetGenC venv output/ummg directory. If set to `false` any existing files would be preserved, and only new files would be written.
* checksum_type: is another config file entry that could be changed by the operator, but should be left as-is!
* number: 1000000 is the default max granule count for ingest. This value is not found in the config file, thus it can only be changed by a DUCk developer if necessary.
* dry_run: reflects the option included (or not) by the operator in the command line when `metgenc process` is run.
* premet_dir:, spatial_dir:, collection_geometry_override:, collection_temporal_override:, time_start_regex:, time_coverage_duration:, pixel_size:, date_modified:, browse_regex:, and granule_regex: are all optional as they're data set dependent and should be set when necessary by operators within the config file.
---

### process
```
metgenc process --help

Usage: metgenc process [OPTIONS]

  Processes science files based on configuration file contents.

Options:
  -c, --config TEXT   Path to configuration file  [required]
  -d, --dry-run       Don't stage files on S3 or publish messages to Kinesis
  -e, --env TEXT      environment  [default: uat]
  -n, --number count  Process at most 'count' granules.
  -wc, --write-cnm    Write CNM messages to files.
  -o, --overwrite     Overwrite existing UMM-G files.
  --help              Show this message and exit.
```
The **process** command can be run either with or without specifying the `-d` / `--dry-run` option.
* When the dry run option is specified _and_ the `-wc` / `--write-cnm` option is invoked, or your config
file contains `write_cnm_file = true` (instead of `= false`), CNM files will be written locally to the output/cnm
directory. This promotes operators having the ability to validate and visually QC their content before letting them guide ingest to CUAT.
* When run without the dry run option, metgenc will transfer cnm messages to AWS, kicking off end-to-end ingest of
data and UMM-G files to CUAT.

When MetGenC is run on the VM, it must be run at the root of the vm's virtual environment, `metgenc`.

If running `metgenc process` fails, check for an error message in the metgenc.log to begin troubleshooting.

#### Examples running process
The following is an example of using the dry run option (-d) to generate UMM-G and write cnm as files (-wc) for three granules (-n 3):

    $ metgenc process -c ./init/test.ini -d -n 3 -wc

This next example would run end-to-end ingest of all granules (assuming < 1000000 granules) in the data directory specified in the test.ini config file
and their UMM-G files into the CUAT environment:

    $ metgenc process -c ./init/test.ini -e uat
Note: Before running **process** to ingest granules to CUAT (i.e., you've not set it to dry run mode),
**as a courtesy to Cumulus devs and ops folks, post Slack messages to NSIDC's `#Cumulus` and `cloud-ingest-ops`
channels, and post a quick "done" note when you're done ingest testing.**


#### Troubleshooting metgenc process command runs
* You'll need to have sourced (or source before you run it), your AWS profile by running `source metgenc-env.sh cumulus-uat`
  where `cumulus-uat` reflects the profile name specified in your AWS credential and config files.
  If you can't remember whether you've sourced your AWS profile, run `aws configure list` at the prompt.

If you run `$ metgenc process -c ./init/<some .ini file>` to test end-to-end ingest, but you get a flurry of errors,
see if sourcing your AWS credentials (`source metgenc-env.sh cumulus-uat`) solves the problem! Forgetting
to set up communications between MetGenC and AWS is easy to do, but thankfully, easy to fix.

* When MetGenC is run on the VM, it must be run at the root of the vm's virtual environment, `metgenc`.

* If running `metgenc process` fails, check for an error message in the metgenc.log (metgenc/metgenc.log) to aid your troubleshooting.

---

### validate

The **validate** command lets you review the JSON cnm or UMM-G output files created by
running `process`.

```
metgenc validate --help

Usage: metgenc validate [OPTIONS]

  Validates the contents of local JSON files.

Options:
  -c, --config TEXT  Path to configuration file  [required]
  -t, --type TEXT    JSON content type  [default: cnm]
  --help             Show this message and exit.
```

#### Example running validate

    $ metgenc validate -c init/modscg.ini -t ummg (adding the -t ummg option will validate all UMM-G files; -t cnm will validate all cnm files that have been written locally)
    $ metgenc validate -c init/modscg.ini (without the -t option specified, just all locally written cnm files will be validated)

The package `check-jsonschema` is also installed by MetGenC and can be used to validate a single file at a time:

    $ check-jsonschema --schemafile <path to schema file> <path to cnm or UMM-G file to check>

### Pretty-print a json file in your shell
This is not a MetGenC command, but it's a handy way to `cat` a file and omit having
to wade through unformatted json chaos:
`cat <UMM-G or cnm file name> | jq "."`

e.g., `cat NSIDC0081_SEAICE_PS_S25km_20211104_v2.0_DUCk.nc.cnm.json | jq "."` will
pretty-print the contents of that json file in your shell!

If running `metgenc validate` fails, check for an error message in the metgenc.log to begin troubleshooting.

## For Developers
### Contributing

#### Requirements

* [Python](https://www.python.org/) v3.12+
* [Poetry](https://python-poetry.org/docs/#installing-with-the-official-installer)

You can install [Poetry](https://python-poetry.org/) either by using the [official
installer](https://python-poetry.org/docs/#installing-with-the-official-installer)
if you’re comfortable following the instructions, or by using a package
manager (like Homebrew) if this is more familiar to you. When successfully
installed, you should be able to run:

    $ poetry --version
    Poetry (version 1.8.3)

#### Installing Dependencies

* Use Poetry to create and activate a virtual environment

      $ poetry shell

* Install dependencies

      $ poetry install

#### Run tests

    $ poetry run pytest

#### Run tests when source changes
This uses [pytest-watcher](https://github.com/olzhasar/pytest-watcher)

    $ poetry run ptw . --now --clear

#### Running the linter for code style issues

    $ poetry run ruff check

[The `ruff` tool](https://docs.astral.sh/ruff/linter/) will check
the source code for conformity with various style rules. Some of
these can be fixed by `ruff` itself, and if so, the output will
describe how to automatically fix these issues.

The CI/CD pipeline will run these checks whenever new commits are
pushed to GitHub, and the results will be available in the GitHub
Actions output.

#### Running the code formatter

    $ poetry run ruff format

[The `ruff` tool](https://docs.astral.sh/ruff/formatter/) will check
the source code for conformity with source code formatting rules. It
will also fix any issues it finds and leave the changes uncommitted
so you can review the changes prior to adding them to the codebase.

As with the linter, the CI/CD pipeline will run the formatter when
commits are pushed to GitHub.

#### Ruff integration with your editor

Rather than running `ruff` manually from the commandline, it can be
integrated with the editor of your choice. See the
[ruff editor integration](https://docs.astral.sh/ruff/editors/) guide.


#### Releasing

* Update `CHANGELOG.md` according to its representation of the current version:
  * If the current "version" in `CHANGELOG.md` is `UNRELEASED`, add an
    entry describing your new changes to the existing change summary list.

  * If the current version in `CHANGELOG.md` is **not** a release candidate,
    add a new line at the top of `CHANGELOG.md` with a "version" consisting of
    the string literal `UNRELEASED` (no quotes surrounding the string).  It will
    be replaced with the release candidate form of an actual version number
    after the `major`, `minor`, or `patch` version is bumped (see below). Add a
    list summarizing the changes (thus far) in this new version below the
    `UNRELEASED` version entry.

  * If the current version in `CHANGELOG.md`  **is** a release candidate, add
    an entry describing your new changes to the existing change summary list for
    this release candidate version. The release candidate version will be
    automatically updated when the `rc` version is bumped (see below).

* Commit `CHANGELOG.md` so the working directory is clean.

* Show the current version and the possible next versions:

        $ bump-my-version show-bump
        1.4.0 ── bump ─┬─ major ─── 2.0.0rc0
                       ├─ minor ─── 1.5.0rc0
                       ├─ patch ─── 1.4.1rc0
                       ├─ release ─ invalid: The part has already the maximum value among ['rc', 'release'] and cannot be bumped.
                       ╰─ rc ────── 1.4.0release1

* If the currently released version of `metgenc` is not a release candidate
  and the goal is to start work on a new version, the first step is to create a
  pre-release version. As an example, if the current version is `1.4.0` and
  you'd like to release `1.5.0`, first create a pre-release for testing:

        $ bump-my-version bump minor

  Now the project version will be `1.5.0rc0` -- Release Candidate 0. As testing
  for this release-candidate proceeds, you can create more release-candidates by:

        $ bump-my-version bump rc

  And the version will now be `1.5.0rc1`. You can create as many release candidates as needed.

* When you are ready to do a final release, you can:

        $ bump-my-version bump release

  Which will update the version to `1.5.0`. After doing any kind of release, you will see
  the latest commit and tag by looking at `git log`. You can then push these to GitHub
  (`git push --follow-tags`) to trigger the CI/CD workflow.

* On the [GitHub repository](https://github.com/nsidc/granule-metgen), click
  'Releases' and follow the steps documented on the
  [GitHub Releases page](https://docs.github.com/en/repositories/releasing-projects-on-github/managing-releases-in-a-repository#creating-a-release).
  Draft a new Release using the version tag created above. By default, the 'Set
  as the latest release' checkbox will be selected. To publish a pre-release
  from a release candidate version, be sure to select the 'Set as a pre-release'
  checkbox. After you have published the (pre-)release in GitHub, the MetGenC
  Publish GHA workflow will be started.  Check that the workflow succeeds on the
  [MetGenC Actions page](https://github.com/nsidc/granule-metgen/actions),
  and verify that the
  [new MetGenC (pre-)release is available on PyPI](https://pypi.org/project/nsidc-metgenc/).

## Credit

This content was developed by the National Snow and Ice Data Center with funding from
multiple sources.<|MERGE_RESOLUTION|>--- conflicted
+++ resolved
@@ -362,18 +362,13 @@
 4. Rarely applicable for science files that aren't netCDF (.txt, .csv, .jpg, .tif, etc.).
 
 #### Granule and Browse regex
-<<<<<<< HEAD
-To identify browse files and declare a file name pattern when necessary
-for grouping files in a granule and/or browse with files in a granule, two
-further .ini elements are available:
-=======
 For data sets comprising multi-file granules (with or without browse), or single-file
 granules with browse, browse_regex and granule_regex are the configuration elements to
 use (neither need to be included in the .ini for collections comprising single-file granules
 without browse). Use of browse_regex facilitates identifying the browse images so they're
 classified as such in the CNM. Use of granule_regex defines a file name pattern to appropriately
-group files by the element common for the multiple files to be grouped within each granule: 
->>>>>>> 541d55d4
+group files by the element common for the multiple files to be grouped within each granule:
+
 | .ini element | .ini section | Note |
 | ------------- | ------------- | ---- |
 | browse_regex  | Collection    | 1    |
