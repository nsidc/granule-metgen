--- conflicted
+++ resolved
@@ -124,16 +124,7 @@
 
 ## Installing MetGenC
 
-<<<<<<< HEAD
-    $ mkdir -p ~/my-projects; cd ~/my-projects
-    # Install using ssh:
-    $ git clone git@github.com:nsidc/granule-metgen.git
-  OR
-    # Install using https:
-    $ git clone https://github.com/nsidc/granule-metgen.git
-=======
 MetGenC can be installed from [PyPI](https://pypi.org/):
->>>>>>> e7c00edc
 
     $ pip install nsidc-metgenc
 
