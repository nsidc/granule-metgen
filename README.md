--- conflicted
+++ resolved
@@ -165,9 +165,9 @@
       Name                    Value             Type    Location
       ----                    -----             ----    --------
    profile              cumulus-uat              env    ['AWS_PROFILE', 'AWS_DEFAULT_PROFILE']
-access_key     ****************SQXY              env    
-secret_key     ****************cJ+5              env    
-    region                us-west-2              env    ['AWS_REGION', 'AWS_DEFAULT_REGION']    
+access_key     ****************SQXY              env
+secret_key     ****************cJ+5              env
+    region                us-west-2              env    ['AWS_REGION', 'AWS_DEFAULT_REGION']
 ```
 
 * Show MetGenC's help text:
@@ -288,32 +288,13 @@
 
 | source | num points | GSR | error? | expected output | comments |
 | ------ | ------------ | ---- | ------ | ------- | --- |
-<<<<<<< HEAD
-| .spo  |   any | cartesian | yes | | |
-| .spo   | <= 2 | geodetic | yes | | |
-| .spo  | > 2 | geodetic | no  | GPolygon as described by `.spo` file contents. | |
-| .spatial | 1 | cartesian | yes | | See note 4 above. |
-| .spatial | 1 | geodetic | no | point | |
-| .spatial | 2 | cartesian | no | BR | | |
-| .spatial | >= 2 | geodetic | no | GPolygon(s) calculated to enclose all points. | If `spatial_polygon_enabled=true` (default) and ≥3 points, uses optimized polygon generation with target coverage and vertex limits. |
-| .spatial | > 2 | cartesian | yes | | |
-| data file | 1 | cartesian | yes | See note 4 above. |
-| data file | 1 | geodetic | no | point | |
-| data file (netCDF) | NA | cartesian | no | | BR; min/max lon/lat points for BR expected to be included in global attributes. |
-| data file (non-netCDF) | > 1 | cartesian | yes | | |
-| data file (netCDF, gridded data) | >= 3 | geodetic | no | GPolygon calculated from grid perimeter. |
-| data file (some collection of points) | >= 2 | geodetic | no | GPolygon(s) calculated to enclose all points. |
-| collection metadata with one BR | NA | cartesian | no | BR as described in collection metadata. |
-| collection metadata with two or more BR | NA | cartesian | yes |  |
-| collection metadata | NA | geodetic | yes | | |
-=======
 | .spo  |   any | cartesian | yes | | `.spo` content assumed to be GPolygon; GSR cannot be cartesian. |
 | .spo   | <= 2 | geodetic | yes | | At least three points are required to define a GPolygon. |
 | .spo  | > 2 | geodetic | no | GPolygon as described by `.spo` file contents. | |
 | .spatial | 1 | cartesian | yes | | NSIDC data curators always associate a `GEODETIC` granule spatial representation with point data. |
 | .spatial | 1 | geodetic | no | point as defined in spatial file. | |
 | .spatial | 2 | cartesian | no | BR as defined in spatial file. | |
-| .spatial | >= 2 | geodetic | no | GPolygon(s) calculated to enclose all points. | `.spatial` points are treated as a point cloud. |
+| .spatial | >= 2 | geodetic | no | GPolygon(s) calculated to enclose all points. | If `spatial_polygon_enabled=true` (default) and ≥3 points, uses optimized polygon generation with target coverage and vertex limits. |
 | .spatial | > 2 | cartesian | yes | | No cartesian-associated geometry for point cloud. |
 | data file (NSIDC/CF-compliant netCDF) | NA | cartesian | no | BR | min/max lon/lat points for BR expected to be included in global attributes. |
 | data file (NSIDC/CF-compliant) | 1 or > 2 | geodetic | no | | Error if only two points. GPolygon calculated from grid perimeter. |
@@ -322,7 +303,6 @@
 | collection metadata with two or more BR | NA | cartesian | yes | | Two-part bounding rectangle is not a valid geometry. |
 | collection metadata | NA | geodetic | yes | | Collection-level spatial representation cannot be geodetic. |
 | collection metadata specifying one or more points | NA | NA | yes | | TODO: Determine whether point value is handled. |
->>>>>>> 6460da3c
 
 
 ## Running MetGenC: Its Commands In-depth
@@ -503,12 +483,12 @@
 
 ```
 metgenc info -c init/0081DUCkBRWS.ini
-                   __                       
+                   __
    ____ ___  ___  / /_____ ____  ____  _____
   / __ `__ \/ _ \/ __/ __ `/ _ \/ __ \/ ___/
- / / / / / /  __/ /_/ /_/ /  __/ / / / /__  
-/_/ /_/ /_/\___/\__/\__, /\___/_/ /_/\___/  
-                   /____/                         
+ / / / / / /  __/ /_/ /_/ /  __/ / / / /__
+/_/ /_/ /_/\___/\__/\__, /\___/_/ /_/\___/
+                   /____/
 Using configuration:
   + environment: uat
   + data_dir: ./data/0081DUCk
@@ -711,7 +691,7 @@
 **Available Commands:**
 
 * **`compare`** - Compare generated polygons with CMR polygons for collections
-* **`validate`** - Validate polygon files and check data coverage  
+* **`validate`** - Validate polygon files and check data coverage
 * **`info`** - Display tool information and usage
 
 **Examples:**
@@ -731,7 +711,7 @@
 **Output:**
 The tool generates comparison reports including:
 - Visual plots comparing generated vs CMR polygons
-- Coverage statistics and polygon quality metrics  
+- Coverage statistics and polygon quality metrics
 - GeoJSON files of generated polygons for further analysis
 - Summary reports with processing metadata
 
