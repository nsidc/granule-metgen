--- conflicted
+++ resolved
@@ -1,3 +1,10 @@
+## UNRELEASED
+
+* Issue-250: Use the current date/time to populate `ProductionDateTime` in UMM-G
+  output for all collections.
+* Issue-251: Look for (and use if available) a `spatial_ref` attribute associated with
+  a NetCDF file's grid mapping variable if the variable doesn't have a `crs_wkt` attribute.
+
 ## v1.10.2rc3 (2025-08-15)
 
 * Version bump to address PyPI build issue.
@@ -16,16 +23,6 @@
 
 * Issue-233: Simplified our plans for incrementally improving the processing pipeline. See
   the [Pipeline Refactoring Plan](devdocs/PIPELINE_REFACTORING_PLAN.md)
-<<<<<<< HEAD
-* Issue-169: Allow operator to specify which science (data) file should be scraped for
-  metadata in the case of a granule with multiple science files.
-* Update version bump configuration to deal with either unreleased or release candidate
-  entries in this (`CHANGELOG.md`) file, and to insert the date of the version bump.
-* Issue-250: Use the current date/time to populate `ProductionDateTime` in UMM-G
-  output for all collections.
-* Issue-251: Look for (and use if available) a `spatial_ref` attribute associated with
-  a NetCDF file's grid mapping variable if the variable doesn't have a `crs_wkt` attribute.
-=======
 
 ## v1.10.0rc1 (2025-08-04)
 * Allow operator to specify which science (data) file should be scraped for
@@ -33,7 +30,6 @@
 * Add regex to version bump configuration for this (`CHANGELOG.md`) file, and to update
   configuration to insert the date of the version bump.
 * This release was created from branch `v1.10rc`.
->>>>>>> 50210ac5
 
 ## v1.10.1
 
