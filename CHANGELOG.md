<<<<<<< HEAD
## UNRELEASED

* Add `.ini` option to use collection temporal extent information to describe each granule. (Issue-139)
=======
## v1.8.0rc0

* Adds a generic reader used when `metgenc` processes granules with an unknown
  file-type. It uses spatial metadata from `spatial` files or collection metadata.
>>>>>>> 135500c7

## v1.7.0

* Refactor logic for identifying granule spatial representation. (Issue-159)
* End processing if UMM-C metadata can't be retrieved and/or do not contain a
  `GranuleSpatialRepresentation` element.
* Add support for bounding rectangles. (Issue-157)
* Add `.ini` option to use collection spatial extent information to describe each granule. (Issue-140)

## v1.6.1

* Fix oversight which made additional attributes required, not optional.
  (Issue-200)
* Parse `AdditionalAttributes` from `.premet` file and include them in UMM-G
  output. (Issue-162, Issue-186)
* Rename template files with `.txt` extension.

## v1.5.0

* Add support for reading IRWIS2 CSV files (Issue-154)
* Store `GranuleSpatialRepresentation` value from CMR collection metadata in the
  `Collection` object. (Issue-163)
* Read temporal extents from `premet` files if they exist. (Issue-160)
* Read spatial information from `spatial` files if they exist. (Issue-161)
* Read spatial information from `spo` files and reverse point order to create a
  counter-clockwise polygon definition. Close polygon if necessary. (Issue-158)
* Note successful collection metadata harvest details in the log, not to `stdout`.
* Skip remaining pipeline operations if a step fails.
* Move `netcdf_reader` to `readers` module.

## v1.4.0

* Add a CSV reader to process [SNOWEX](https://nsidc.org/data/snex23_ssa/versions/1) granules. (Issue-108)
* Handle a bug in `xarray` when processing NSIDC-0630 v2 granules. (Issue-152)
* Support creating release-candidates of MetGenC (v1.4.0rc1, 1.4.0rc2, ...) (Issue-128)
* Refine regex handling for multi-data-file granules. (Issue-103)
* Add optional paths for `premet` and `spatial` files to `ini` file. (Issue-155)
* Add CLI `--version` option

## v1.3.0

* Adds browse file names to CNM content and stages them to Cumulus if they
  exist. (Issue-61)

## v1.2.1

* Adds support for Earthdata login and retrieval of collection-level metadata
  from CMR. (Issue-15)

## v1.1.0

* Extends `ini` file to include values for attributes missing from a minimal,
  CF-compliant netCDF file. (Issue-104)

## v1.0.2

* Fixes bug with JSON output validation

## v1.0.1

* Creates and publishes documentation to
  [ReadTheDocs](https://granule-metgen.readthedocs.io/en/latest/)
* Internal updates to no longer rely on a deprecated Python function
* Fixes instructions to set the AWS environment

## v1.0.0

* Adds command-line options to:
  * Validate the generated CNM message against the JSON schema
  * Validate the generated UMM-G metadata against the JSON schema
  * Skip staging the UMM-G files and sending the CNM message
  * Overwrite any existing UMM-G files for granules it is processing
* Adds code linting and formatting checks
* Adds a new release process for the project
* Releases are published to [PyPI](https://pypi.org/project/nsidc-metgenc/)

## v0.6.0

This is the Minimum Viable Product (MVP) release of MetGenC. The
features include:

  * A prompt-driven means of creating a configuration file used to control
    MetGenC's metadata generation and file staging steps.
  * Creation of UMM-G compliant metadata for each source granule,
    including temporal and spatial bounds.
  * Cumulus Notification Message (CNM) output for each granule,
    containing a unique identifier (UUID), submission time, and a list
    of associated files with unique checksums.
  * Staging of science data files and their UMM-G metadata in
    a configurable S3 bucket location.
  * Posting of CNM messages to a configurable Kinesis stream in
    order to trigger a Cumulus workflow.
  * Command-line validation options for CNM JSON content.
  * A `--dry-run` command-line option for testing without S3/Kinesis access.
  * Automatic build and deploy of the application to PyPI.<|MERGE_RESOLUTION|>--- conflicted
+++ resolved
@@ -1,13 +1,8 @@
-<<<<<<< HEAD
-## UNRELEASED
-
-* Add `.ini` option to use collection temporal extent information to describe each granule. (Issue-139)
-=======
 ## v1.8.0rc0
 
 * Adds a generic reader used when `metgenc` processes granules with an unknown
   file-type. It uses spatial metadata from `spatial` files or collection metadata.
->>>>>>> 135500c7
+* Add `.ini` option to use collection temporal extent information to describe each granule. (Issue-139)
 
 ## v1.7.0
 
