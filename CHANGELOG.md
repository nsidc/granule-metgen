--- conflicted
+++ resolved
@@ -1,8 +1,7 @@
-<<<<<<< HEAD
 ## UNRELEASED
 
-* Issue-273: Note the `cumulus-prod` AWS profile in the README.md.
-=======
+* Issue-273: Describe the `cumulus-prod` AWS profile in the README.md.
+
 ## v1.12.0rc0 (2025-09-02)
 
 * Issue-255: Remove CSV reader capability (generic & SNOWEX-specific readers)
@@ -13,7 +12,6 @@
 ## v1.11.0 (2025-09-02)
 
  * Minor version release of all issues in v1.11.0rc1, rc2, rc3
->>>>>>> 19d68e4b
 
 ## v1.11.0rc3 (2025-08-25)
 
