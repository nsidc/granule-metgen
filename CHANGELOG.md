<<<<<<< HEAD
## UNRELEASED

* Parse `AdditionalAttributes` from `.premet` file.

## v1.5.0rc7
=======
## v1.5.0rc8
>>>>>>> 34309ecc

* Add support for reading IRWIS2 CSV files (Issue-154)
* Store `GranuleSpatialRepresentation` value from CMR collection metadata in the
  `Collection` object.
* Read temporal extents from `premet` files if they exist. (Issue-160)
* Read spatial information from `spatial` files if they exist. (Issue-161)
* Read spatial information from `spo` files and reverse point order to create a
  counter-clockwise polygon definition. Close polygon if necessary. (Issue-158)
* Note successful collection metadata harvest details in the log, not to `stdout`.
* Skip remaining pipeline operations if a step fails.
* Move `netcdf_reader` to `readers` module.

## v1.4.0

* Add a CSV reader to process [SNOWEX](https://nsidc.org/data/snex23_ssa/versions/1) granules. (Issue-108)
* Handle a bug in `xarray` when processing NSIDC-0630 v2 granules. (Issue-152)
* Support creating release-candidates of MetGenC (v1.4.0rc1, 1.4.0rc2, ...) (Issue-128)
* Refine regex handling for multi-data-file granules. (Issue-103)
* Add optional paths for `premet` and `spatial` files to `ini` file. (Issue-155)
* Add CLI `--version` option

## v1.3.0

* Adds browse file names to CNM content and stages them to Cumulus if they
  exist. (Issue-61)

## v1.2.1

* Adds support for Earthdata login and retrieval of collection-level metadata
  from CMR. (Issue-15)

## v1.1.0

* Extends `ini` file to include values for attributes missing from a minimal,
  CF-compliant netCDF file. (Issue-104)

## v1.0.2

* Fixes bug with JSON output validation

## v1.0.1

* Creates and publishes documentation to
  [ReadTheDocs](https://granule-metgen.readthedocs.io/en/latest/)
* Internal updates to no longer rely on a deprecated Python function
* Fixes instructions to set the AWS environment

## v1.0.0

* Adds command-line options to:
  * Validate the generated CNM message against the JSON schema
  * Validate the generated UMM-G metadata against the JSON schema
  * Skip staging the UMM-G files and sending the CNM message
  * Overwrite any existing UMM-G files for granules it is processing
* Adds code linting and formatting checks
* Adds a new release process for the project
* Releases are published to [PyPI](https://pypi.org/project/nsidc-metgenc/)

## v0.6.0

This is the Minimum Viable Product (MVP) release of MetGenC. The
features include:

  * A prompt-driven means of creating a configuration file used to control
    MetGenC's metadata generation and file staging steps.
  * Creation of UMM-G compliant metadata for each source granule,
    including temporal and spatial bounds.
  * Cumulus Notification Message (CNM) output for each granule,
    containing a unique identifier (UUID), submission time, and a list
    of associated files with unique checksums.
  * Staging of science data files and their UMM-G metadata in
    a configurable S3 bucket location.
  * Posting of CNM messages to a configurable Kinesis stream in
    order to trigger a Cumulus workflow.
  * Command-line validation options for CNM JSON content.
  * A `--dry-run` command-line option for testing without S3/Kinesis access.
  * Automatic build and deploy of the application to PyPI.<|MERGE_RESOLUTION|>--- conflicted
+++ resolved
@@ -1,12 +1,8 @@
-<<<<<<< HEAD
 ## UNRELEASED
 
-* Parse `AdditionalAttributes` from `.premet` file.
+* Parse `AdditionalAttributes` from `.premet` file. (Issue-162) 
 
-## v1.5.0rc7
-=======
 ## v1.5.0rc8
->>>>>>> 34309ecc
 
 * Add support for reading IRWIS2 CSV files (Issue-154)
 * Store `GranuleSpatialRepresentation` value from CMR collection metadata in the
