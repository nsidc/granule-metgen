--- conflicted
+++ resolved
@@ -1,14 +1,12 @@
-<<<<<<< HEAD
 ## UNRELEASED
 
 * Adds browse file names to CNM content and stages them to Cumulus if they
   exist. (Issue-61)
-=======
+
 ## v1.2.1
 
 * Adds support for Earthdata login and retrieval of collection-level metadata
   from CMR. (Issue-15)
->>>>>>> 639607cb
 
 ## v1.1.0
 
