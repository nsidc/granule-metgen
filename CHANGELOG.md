<<<<<<< HEAD
## UNRELEASED

* Issue-255: Remove CSV reader capability (generic & SNOWEX-specific readers)
=======
## v1.11.0 (2025-09-02)

 * Minor version release of all issues in v1.11.0rc1, rc2, rc3
>>>>>>> fc21e260

## v1.11.0rc3 (2025-08-25)

* Issue-259: Fix white space bug in handling of `.premet` contents.

## v1.11.0rc2 (2025-08-21)

* Issue-250: Use the current date/time to populate `ProductionDateTime` in UMM-G
  output for all collections.
* Issue-251: Look for (and use if available) a `spatial_ref` attribute associated with
  a NetCDF file's grid mapping variable if the variable doesn't have a `crs_wkt` attribute.

## v1.11.0rc1 (2025-08-20)

* Issue-241 patch: Update templates to use `short_name` rather than `auth_id`.

## v1.11.0rc0 (2025-08-19)

* Issue-241: Extract Collection Metadata Reader (Pipeline Story #2)
* Issue-254: Added integration test for IPFLT1B; Simplified code that caused a bug when
  determining the granule key based on a regex.

## v1.10.2 (2025-08-19)

* Minor version release

## v1.10.2rc3 (2025-08-15)

* Version bump to address PyPI build issue.

## v1.10.2rc2 (2025-08-15)

* Issue-169 patch: Use reference data file to identify the file reader.

## v1.10.2rc1 (2025-08-14)

* Reverted regex search in version bumping; require new "unreleased" entry for
  each release.

## v1.10.2rc0 (2025-08-14)

* Issue-233: Simplified our plans for incrementally improving the processing pipeline. See
  the [Pipeline Refactoring Plan](devdocs/PIPELINE_REFACTORING_PLAN.md)

## v1.10.0rc1 (2025-08-04)
* Allow operator to specify which science (data) file should be scraped for
  metadata in the case of a granule with multiple science files. (Issue-169)
* Add regex to version bump configuration for this (`CHANGELOG.md`) file, and to update
  configuration to insert the date of the version bump.
* This release was created from branch `v1.10rc`.

## v1.10.1

* Retrieve platform/instrument/sensor information if it exists in the premet
  file and include it in UMM-G output. (Issue-227)
* Treat equivalent begin and end date/times in `premet` files as a single time
  value. (Issue-221)
* This release was created from branch `v1.10rc`, resulting in an out-of-order
  release number.

## v1.9.0

* Adds an experimental script that generates premet & spatial files for OLVIS1A granules
* Adds the ability for the operator to override the default minimum distance tolerance between points
* Fixes a regression where the flightline polygon would sometimes be mistakenly oriented clockwise
* Add optional spatial polygon generation for flightline data with optimized coverage and vertex limits. (Issue-156)
* Improves performance of flightlines that have many points (Issue-218)
* Fix UMM-G `RangeDateTimes` template error.
* Refine search for `AdditionalAttribute` values in `premet` files. (Issue-225)
* Add an integration test suite for all collections. See the [integration test README](tests/integration/README.md)
* Fix a bug which caused incorrect output file locations in some cases.

## v1.8.0

* Adds a generic reader used when `metgenc` processes granules with an unknown
  file-type. It uses spatial metadata from `spatial` files or collection metadata. (Issue-199)
* Add `.ini` option to use collection temporal extent information to describe each granule. (Issue-139)
* Refine README presentation of geometry logic. (Issue-157)

## v1.7.0

* Refactor logic for identifying granule spatial representation. (Issue-159)
* End processing if UMM-C metadata can't be retrieved and/or do not contain a
  `GranuleSpatialRepresentation` element.
* Add support for bounding rectangles. (Issue-157)
* Add `.ini` option to use collection spatial extent information to describe each granule. (Issue-140)

## v1.6.1

* Fix oversight which made additional attributes required, not optional.
  (Issue-200)
* Parse `AdditionalAttributes` from `.premet` file and include them in UMM-G
  output. (Issue-162, Issue-186)
* Rename template files with `.txt` extension.

## v1.5.0

* Add support for reading IRWIS2 CSV files (Issue-154)
* Store `GranuleSpatialRepresentation` value from CMR collection metadata in the
  `Collection` object. (Issue-163)
* Read temporal extents from `premet` files if they exist. (Issue-160)
* Read spatial information from `spatial` files if they exist. (Issue-161)
* Read spatial information from `spo` files and reverse point order to create a
  counter-clockwise polygon definition. Close polygon if necessary. (Issue-158)
* Note successful collection metadata harvest details in the log, not to `stdout`.
* Skip remaining pipeline operations if a step fails.
* Move `netcdf_reader` to `readers` module.

## v1.4.0

* Add a CSV reader to process [SNOWEX](https://nsidc.org/data/snex23_ssa/versions/1) granules. (Issue-108)
* Handle a bug in `xarray` when processing NSIDC-0630 v2 granules. (Issue-152)
* Support creating release-candidates of MetGenC (v1.4.0rc1, 1.4.0rc2, ...) (Issue-128)
* Refine regex handling for multi-data-file granules. (Issue-103)
* Add optional paths for `premet` and `spatial` files to `ini` file. (Issue-155)
* Add CLI `--version` option

## v1.3.0

* Adds browse file names to CNM content and stages them to Cumulus if they
  exist. (Issue-61)

## v1.2.1

* Adds support for Earthdata login and retrieval of collection-level metadata
  from CMR. (Issue-15)

## v1.1.0

* Extends `ini` file to include values for attributes missing from a minimal,
  CF-compliant netCDF file. (Issue-104)

## v1.0.2

* Fixes bug with JSON output validation

## v1.0.1

* Creates and publishes documentation to
  [ReadTheDocs](https://granule-metgen.readthedocs.io/en/latest/)
* Internal updates to no longer rely on a deprecated Python function
* Fixes instructions to set the AWS environment

## v1.0.0

* Adds command-line options to:
  * Validate the generated CNM message against the JSON schema
  * Validate the generated UMM-G metadata against the JSON schema
  * Skip staging the UMM-G files and sending the CNM message
  * Overwrite any existing UMM-G files for granules it is processing
* Adds code linting and formatting checks
* Adds a new release process for the project
* Releases are published to [PyPI](https://pypi.org/project/nsidc-metgenc/)

## v0.6.0

This is the Minimum Viable Product (MVP) release of MetGenC. The
features include:

  * A prompt-driven means of creating a configuration file used to control
    MetGenC's metadata generation and file staging steps.
  * Creation of UMM-G compliant metadata for each source granule,
    including temporal and spatial bounds.
  * Cumulus Notification Message (CNM) output for each granule,
    containing a unique identifier (UUID), submission time, and a list
    of associated files with unique checksums.
  * Staging of science data files and their UMM-G metadata in
    a configurable S3 bucket location.
  * Posting of CNM messages to a configurable Kinesis stream in
    order to trigger a Cumulus workflow.
  * Command-line validation options for CNM JSON content.
  * A `--dry-run` command-line option for testing without S3/Kinesis access.
  * Automatic build and deploy of the application to PyPI.<|MERGE_RESOLUTION|>--- conflicted
+++ resolved
@@ -1,12 +1,10 @@
-<<<<<<< HEAD
 ## UNRELEASED
 
 * Issue-255: Remove CSV reader capability (generic & SNOWEX-specific readers)
-=======
+
 ## v1.11.0 (2025-09-02)
 
  * Minor version release of all issues in v1.11.0rc1, rc2, rc3
->>>>>>> fc21e260
 
 ## v1.11.0rc3 (2025-08-25)
 
