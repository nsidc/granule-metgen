<<<<<<< HEAD
MetGenC Changelog
## UNRELEASED

* Extend `ini` file to include values for attributes missing from a minimal,
  CF-compliant netCDF file. (Issue-104)
=======
## v1.0.2

* Fixes bug with JSON output validation

## v1.0.1

* Creates and publishes documentation to
  [ReadTheDocs](https://granule-metgen.readthedocs.io/en/latest/)
* Internal updates to no longer rely on a deprecated Python function
* Fixes instructions to set the AWS environment
>>>>>>> ee8cc0e3

## v1.0.0

* Adds command-line options to:
  * Validate the generated CNM message against the JSON schema
  * Validate the generated UMM-G metadata against the JSON schema
  * Skip staging the UMM-G files and sending the CNM message
  * Overwrite any existing UMM-G files for granules it is processing
* Adds code linting and formatting checks
* Adds a new release process for the project
* Releases are published to [PyPI](https://pypi.org/project/nsidc-metgenc/)

## v0.6.0

This is the Minimum Viable Product (MVP) release of MetGenC. The
features include:

  * A prompt-driven means of creating a configuration file used to control
    MetGenC's metadata generation and file staging steps.
  * Creation of UMM-G compliant metadata for each source granule,
    including temporal and spatial bounds.
  * Cumulus Notification Message (CNM) output for each granule,
    containing a unique identifier (UUID), submission time, and a list
    of associated files with unique checksums.
  * Staging of science data files and their UMM-G metadata in
    a configurable S3 bucket location.
  * Posting of CNM messages to a configurable Kinesis stream in
    order to trigger a Cumulus workflow.
  * Command-line validation options for CNM JSON content.
  * A `--dry-run` command-line option for testing without S3/Kinesis access.
  * Automatic build and deploy of the application to PyPI.<|MERGE_RESOLUTION|>--- conflicted
+++ resolved
@@ -1,10 +1,8 @@
-<<<<<<< HEAD
-MetGenC Changelog
 ## UNRELEASED
 
 * Extend `ini` file to include values for attributes missing from a minimal,
   CF-compliant netCDF file. (Issue-104)
-=======
+
 ## v1.0.2
 
 * Fixes bug with JSON output validation
@@ -15,7 +13,6 @@
   [ReadTheDocs](https://granule-metgen.readthedocs.io/en/latest/)
 * Internal updates to no longer rely on a deprecated Python function
 * Fixes instructions to set the AWS environment
->>>>>>> ee8cc0e3
 
 ## v1.0.0
 
