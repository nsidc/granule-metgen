<<<<<<< HEAD
## v1.10.0rc0

* Retrieve platform/instrument/sensor information if it exists in the premet
  file and include it in UMM-G output. (Issue-227)
* Treat equivalent begin and end date/times in `premet` files as a single time
  value. (Issue-221)

## v1.9.0rc3
=======
## v1.9.0rc4
>>>>>>> 829c36e8

* Adds an experimental script that generates premet & spatial files for OLVIS1A granules
* Adds the ability for the operator to override the default minimum distance tolerance between points
* Fixes a regression where the flightline polygon would sometimes be mistakenly oriented clockwise
* Add optional spatial polygon generation for flightline data with optimized coverage and vertex limits. (Issue-156)
* Fix UMM-G `RangeDateTimes` template error.
* Refine search for `AdditionalAttribute` values in `premet` files. (Issue-225)
* Add an integration test suite for all collections. See the [integration test README](tests/integration/README.md)
* Fix a bug which caused incorrect output file locations in some cases.

## v1.8.0

* Adds a generic reader used when `metgenc` processes granules with an unknown
  file-type. It uses spatial metadata from `spatial` files or collection metadata. (Issue-199)
* Add `.ini` option to use collection temporal extent information to describe each granule. (Issue-139)
* Refine README presentation of geometry logic. (Issue-157)

## v1.7.0

* Refactor logic for identifying granule spatial representation. (Issue-159)
* End processing if UMM-C metadata can't be retrieved and/or do not contain a
  `GranuleSpatialRepresentation` element.
* Add support for bounding rectangles. (Issue-157)
* Add `.ini` option to use collection spatial extent information to describe each granule. (Issue-140)

## v1.6.1

* Fix oversight which made additional attributes required, not optional.
  (Issue-200)
* Parse `AdditionalAttributes` from `.premet` file and include them in UMM-G
  output. (Issue-162, Issue-186)
* Rename template files with `.txt` extension.

## v1.5.0

* Add support for reading IRWIS2 CSV files (Issue-154)
* Store `GranuleSpatialRepresentation` value from CMR collection metadata in the
  `Collection` object. (Issue-163)
* Read temporal extents from `premet` files if they exist. (Issue-160)
* Read spatial information from `spatial` files if they exist. (Issue-161)
* Read spatial information from `spo` files and reverse point order to create a
  counter-clockwise polygon definition. Close polygon if necessary. (Issue-158)
* Note successful collection metadata harvest details in the log, not to `stdout`.
* Skip remaining pipeline operations if a step fails.
* Move `netcdf_reader` to `readers` module.

## v1.4.0

* Add a CSV reader to process [SNOWEX](https://nsidc.org/data/snex23_ssa/versions/1) granules. (Issue-108)
* Handle a bug in `xarray` when processing NSIDC-0630 v2 granules. (Issue-152)
* Support creating release-candidates of MetGenC (v1.4.0rc1, 1.4.0rc2, ...) (Issue-128)
* Refine regex handling for multi-data-file granules. (Issue-103)
* Add optional paths for `premet` and `spatial` files to `ini` file. (Issue-155)
* Add CLI `--version` option

## v1.3.0

* Adds browse file names to CNM content and stages them to Cumulus if they
  exist. (Issue-61)

## v1.2.1

* Adds support for Earthdata login and retrieval of collection-level metadata
  from CMR. (Issue-15)

## v1.1.0

* Extends `ini` file to include values for attributes missing from a minimal,
  CF-compliant netCDF file. (Issue-104)

## v1.0.2

* Fixes bug with JSON output validation

## v1.0.1

* Creates and publishes documentation to
  [ReadTheDocs](https://granule-metgen.readthedocs.io/en/latest/)
* Internal updates to no longer rely on a deprecated Python function
* Fixes instructions to set the AWS environment

## v1.0.0

* Adds command-line options to:
  * Validate the generated CNM message against the JSON schema
  * Validate the generated UMM-G metadata against the JSON schema
  * Skip staging the UMM-G files and sending the CNM message
  * Overwrite any existing UMM-G files for granules it is processing
* Adds code linting and formatting checks
* Adds a new release process for the project
* Releases are published to [PyPI](https://pypi.org/project/nsidc-metgenc/)

## v0.6.0

This is the Minimum Viable Product (MVP) release of MetGenC. The
features include:

  * A prompt-driven means of creating a configuration file used to control
    MetGenC's metadata generation and file staging steps.
  * Creation of UMM-G compliant metadata for each source granule,
    including temporal and spatial bounds.
  * Cumulus Notification Message (CNM) output for each granule,
    containing a unique identifier (UUID), submission time, and a list
    of associated files with unique checksums.
  * Staging of science data files and their UMM-G metadata in
    a configurable S3 bucket location.
  * Posting of CNM messages to a configurable Kinesis stream in
    order to trigger a Cumulus workflow.
  * Command-line validation options for CNM JSON content.
  * A `--dry-run` command-line option for testing without S3/Kinesis access.
  * Automatic build and deploy of the application to PyPI.<|MERGE_RESOLUTION|>--- conflicted
+++ resolved
@@ -1,4 +1,3 @@
-<<<<<<< HEAD
 ## v1.10.0rc0
 
 * Retrieve platform/instrument/sensor information if it exists in the premet
@@ -6,10 +5,7 @@
 * Treat equivalent begin and end date/times in `premet` files as a single time
   value. (Issue-221)
 
-## v1.9.0rc3
-=======
 ## v1.9.0rc4
->>>>>>> 829c36e8
 
 * Adds an experimental script that generates premet & spatial files for OLVIS1A granules
 * Adds the ability for the operator to override the default minimum distance tolerance between points
