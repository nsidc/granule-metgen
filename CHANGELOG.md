## UNRELEASED

<<<<<<< HEAD
* Issue-241: Extract Collection Metadata Reader (Pipeline Story #2)
=======
* Issue-233: Simplified our plans for incrementally improving the processing pipeline. See
  the [Pipeline Refactoring Plan](devdocs/PIPELINE_REFACTORING_PLAN.md)
>>>>>>> d8a32969

## v1.10.1

* Retrieve platform/instrument/sensor information if it exists in the premet
  file and include it in UMM-G output. (Issue-227)
* Treat equivalent begin and end date/times in `premet` files as a single time
  value. (Issue-221)

## v1.9.0

* Adds an experimental script that generates premet & spatial files for OLVIS1A granules
* Adds the ability for the operator to override the default minimum distance tolerance between points
* Fixes a regression where the flightline polygon would sometimes be mistakenly oriented clockwise
* Add optional spatial polygon generation for flightline data with optimized coverage and vertex limits. (Issue-156)
* Improves performance of flightlines that have many points (Issue-218)
* Fix UMM-G `RangeDateTimes` template error.
* Refine search for `AdditionalAttribute` values in `premet` files. (Issue-225)
* Add an integration test suite for all collections. See the [integration test README](tests/integration/README.md)
* Fix a bug which caused incorrect output file locations in some cases.

## v1.8.0

* Adds a generic reader used when `metgenc` processes granules with an unknown
  file-type. It uses spatial metadata from `spatial` files or collection metadata. (Issue-199)
* Add `.ini` option to use collection temporal extent information to describe each granule. (Issue-139)
* Refine README presentation of geometry logic. (Issue-157)

## v1.7.0

* Refactor logic for identifying granule spatial representation. (Issue-159)
* End processing if UMM-C metadata can't be retrieved and/or do not contain a
  `GranuleSpatialRepresentation` element.
* Add support for bounding rectangles. (Issue-157)
* Add `.ini` option to use collection spatial extent information to describe each granule. (Issue-140)

## v1.6.1

* Fix oversight which made additional attributes required, not optional.
  (Issue-200)
* Parse `AdditionalAttributes` from `.premet` file and include them in UMM-G
  output. (Issue-162, Issue-186)
* Rename template files with `.txt` extension.

## v1.5.0

* Add support for reading IRWIS2 CSV files (Issue-154)
* Store `GranuleSpatialRepresentation` value from CMR collection metadata in the
  `Collection` object. (Issue-163)
* Read temporal extents from `premet` files if they exist. (Issue-160)
* Read spatial information from `spatial` files if they exist. (Issue-161)
* Read spatial information from `spo` files and reverse point order to create a
  counter-clockwise polygon definition. Close polygon if necessary. (Issue-158)
* Note successful collection metadata harvest details in the log, not to `stdout`.
* Skip remaining pipeline operations if a step fails.
* Move `netcdf_reader` to `readers` module.

## v1.4.0

* Add a CSV reader to process [SNOWEX](https://nsidc.org/data/snex23_ssa/versions/1) granules. (Issue-108)
* Handle a bug in `xarray` when processing NSIDC-0630 v2 granules. (Issue-152)
* Support creating release-candidates of MetGenC (v1.4.0rc1, 1.4.0rc2, ...) (Issue-128)
* Refine regex handling for multi-data-file granules. (Issue-103)
* Add optional paths for `premet` and `spatial` files to `ini` file. (Issue-155)
* Add CLI `--version` option

## v1.3.0

* Adds browse file names to CNM content and stages them to Cumulus if they
  exist. (Issue-61)

## v1.2.1

* Adds support for Earthdata login and retrieval of collection-level metadata
  from CMR. (Issue-15)

## v1.1.0

* Extends `ini` file to include values for attributes missing from a minimal,
  CF-compliant netCDF file. (Issue-104)

## v1.0.2

* Fixes bug with JSON output validation

## v1.0.1

* Creates and publishes documentation to
  [ReadTheDocs](https://granule-metgen.readthedocs.io/en/latest/)
* Internal updates to no longer rely on a deprecated Python function
* Fixes instructions to set the AWS environment

## v1.0.0

* Adds command-line options to:
  * Validate the generated CNM message against the JSON schema
  * Validate the generated UMM-G metadata against the JSON schema
  * Skip staging the UMM-G files and sending the CNM message
  * Overwrite any existing UMM-G files for granules it is processing
* Adds code linting and formatting checks
* Adds a new release process for the project
* Releases are published to [PyPI](https://pypi.org/project/nsidc-metgenc/)

## v0.6.0

This is the Minimum Viable Product (MVP) release of MetGenC. The
features include:

  * A prompt-driven means of creating a configuration file used to control
    MetGenC's metadata generation and file staging steps.
  * Creation of UMM-G compliant metadata for each source granule,
    including temporal and spatial bounds.
  * Cumulus Notification Message (CNM) output for each granule,
    containing a unique identifier (UUID), submission time, and a list
    of associated files with unique checksums.
  * Staging of science data files and their UMM-G metadata in
    a configurable S3 bucket location.
  * Posting of CNM messages to a configurable Kinesis stream in
    order to trigger a Cumulus workflow.
  * Command-line validation options for CNM JSON content.
  * A `--dry-run` command-line option for testing without S3/Kinesis access.
  * Automatic build and deploy of the application to PyPI.<|MERGE_RESOLUTION|>--- conflicted
+++ resolved
@@ -1,11 +1,8 @@
 ## UNRELEASED
 
-<<<<<<< HEAD
 * Issue-241: Extract Collection Metadata Reader (Pipeline Story #2)
-=======
 * Issue-233: Simplified our plans for incrementally improving the processing pipeline. See
   the [Pipeline Refactoring Plan](devdocs/PIPELINE_REFACTORING_PLAN.md)
->>>>>>> d8a32969
 
 ## v1.10.1
 
