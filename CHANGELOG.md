--- conflicted
+++ resolved
@@ -1,12 +1,8 @@
-<<<<<<< HEAD
 ## UNRELEASED
 
 * Add support for reading IRWIS2 CSV files (Issue-154)
 
-## v1.4.0rc6
-=======
 ## v1.4.0rc7
->>>>>>> 8f9d8840
 
 * Add a CSV reader to process [SNOWEX](https://nsidc.org/data/snex23_ssa/versions/1) granules. (Issue-108)
 * Handle a bug in `xarray` when processing NSIDC-0630 v2 granules. (Issue-152)
