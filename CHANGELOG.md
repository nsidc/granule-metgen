--- conflicted
+++ resolved
@@ -1,15 +1,13 @@
-<<<<<<< HEAD
 ## UNRELEASED
 
 * Issue-259: Fix white space bug in handling of `.premet` contents.
-=======
+
 ## v1.11.0rc2 (2025-08-21)
 
 * Issue-250: Use the current date/time to populate `ProductionDateTime` in UMM-G
   output for all collections.
 * Issue-251: Look for (and use if available) a `spatial_ref` attribute associated with
   a NetCDF file's grid mapping variable if the variable doesn't have a `crs_wkt` attribute.
->>>>>>> 7bc6e4d2
 
 ## v1.11.0rc1 (2025-08-20)
 
