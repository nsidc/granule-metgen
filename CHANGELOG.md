--- conflicted
+++ resolved
@@ -1,13 +1,9 @@
-<<<<<<< HEAD
-# UNRELEASED
-=======
 ## v1.10.0rc0
 
 * Retrieve platform/instrument/sensor information if it exists in the premet
   file and include it in UMM-G output. (Issue-227)
 * Treat equivalent begin and end date/times in `premet` files as a single time
   value. (Issue-221)
->>>>>>> f053b269
 
 ## v1.9.0rc3
 
