<<<<<<< HEAD
## UNRELEASED

* Issue-250: Use the current date/time to populate `ProductionDateTime` in UMM-G
  output for all collections.
* Issue-251: Look for (and use if available) a `spatial_ref` attribute associated with
  a NetCDF file's grid mapping variable if the variable doesn't have a `crs_wkt` attribute.
=======
## v1.11.0rc1 (2025-08-20)

* Update templates to use `short_name` rather than `auth_id`.

## v1.11.0rc0 (2025-08-19)

* Issue-241: Extract Collection Metadata Reader (Pipeline Story #2)
* Issue-254: Added integration test for IPFLT1B; Simplified code that caused a bug when
  determining the granule key based on a regex.

## v1.10.2 (2025-08-19)

* Minor version release
>>>>>>> bc972081

## v1.10.2rc3 (2025-08-15)

* Version bump to address PyPI build issue.

## v1.10.2rc2 (2025-08-15)

* Issue-169 patch: Use reference data file to identify the file reader.

## v1.10.2rc1 (2025-08-14)

* Reverted regex search in version bumping; require new "unreleased" entry for
  each release.

## v1.10.2rc0 (2025-08-14)

* Issue-233: Simplified our plans for incrementally improving the processing pipeline. See
  the [Pipeline Refactoring Plan](devdocs/PIPELINE_REFACTORING_PLAN.md)

## v1.10.0rc1 (2025-08-04)
* Allow operator to specify which science (data) file should be scraped for
  metadata in the case of a granule with multiple science files. (Issue-169)
* Add regex to version bump configuration for this (`CHANGELOG.md`) file, and to update
  configuration to insert the date of the version bump.
* This release was created from branch `v1.10rc`.

## v1.10.1

* Retrieve platform/instrument/sensor information if it exists in the premet
  file and include it in UMM-G output. (Issue-227)
* Treat equivalent begin and end date/times in `premet` files as a single time
  value. (Issue-221)
* This release was created from branch `v1.10rc`, resulting in an out-of-order
  release number.

## v1.9.0

* Adds an experimental script that generates premet & spatial files for OLVIS1A granules
* Adds the ability for the operator to override the default minimum distance tolerance between points
* Fixes a regression where the flightline polygon would sometimes be mistakenly oriented clockwise
* Add optional spatial polygon generation for flightline data with optimized coverage and vertex limits. (Issue-156)
* Improves performance of flightlines that have many points (Issue-218)
* Fix UMM-G `RangeDateTimes` template error.
* Refine search for `AdditionalAttribute` values in `premet` files. (Issue-225)
* Add an integration test suite for all collections. See the [integration test README](tests/integration/README.md)
* Fix a bug which caused incorrect output file locations in some cases.

## v1.8.0

* Adds a generic reader used when `metgenc` processes granules with an unknown
  file-type. It uses spatial metadata from `spatial` files or collection metadata. (Issue-199)
* Add `.ini` option to use collection temporal extent information to describe each granule. (Issue-139)
* Refine README presentation of geometry logic. (Issue-157)

## v1.7.0

* Refactor logic for identifying granule spatial representation. (Issue-159)
* End processing if UMM-C metadata can't be retrieved and/or do not contain a
  `GranuleSpatialRepresentation` element.
* Add support for bounding rectangles. (Issue-157)
* Add `.ini` option to use collection spatial extent information to describe each granule. (Issue-140)

## v1.6.1

* Fix oversight which made additional attributes required, not optional.
  (Issue-200)
* Parse `AdditionalAttributes` from `.premet` file and include them in UMM-G
  output. (Issue-162, Issue-186)
* Rename template files with `.txt` extension.

## v1.5.0

* Add support for reading IRWIS2 CSV files (Issue-154)
* Store `GranuleSpatialRepresentation` value from CMR collection metadata in the
  `Collection` object. (Issue-163)
* Read temporal extents from `premet` files if they exist. (Issue-160)
* Read spatial information from `spatial` files if they exist. (Issue-161)
* Read spatial information from `spo` files and reverse point order to create a
  counter-clockwise polygon definition. Close polygon if necessary. (Issue-158)
* Note successful collection metadata harvest details in the log, not to `stdout`.
* Skip remaining pipeline operations if a step fails.
* Move `netcdf_reader` to `readers` module.

## v1.4.0

* Add a CSV reader to process [SNOWEX](https://nsidc.org/data/snex23_ssa/versions/1) granules. (Issue-108)
* Handle a bug in `xarray` when processing NSIDC-0630 v2 granules. (Issue-152)
* Support creating release-candidates of MetGenC (v1.4.0rc1, 1.4.0rc2, ...) (Issue-128)
* Refine regex handling for multi-data-file granules. (Issue-103)
* Add optional paths for `premet` and `spatial` files to `ini` file. (Issue-155)
* Add CLI `--version` option

## v1.3.0

* Adds browse file names to CNM content and stages them to Cumulus if they
  exist. (Issue-61)

## v1.2.1

* Adds support for Earthdata login and retrieval of collection-level metadata
  from CMR. (Issue-15)

## v1.1.0

* Extends `ini` file to include values for attributes missing from a minimal,
  CF-compliant netCDF file. (Issue-104)

## v1.0.2

* Fixes bug with JSON output validation

## v1.0.1

* Creates and publishes documentation to
  [ReadTheDocs](https://granule-metgen.readthedocs.io/en/latest/)
* Internal updates to no longer rely on a deprecated Python function
* Fixes instructions to set the AWS environment

## v1.0.0

* Adds command-line options to:
  * Validate the generated CNM message against the JSON schema
  * Validate the generated UMM-G metadata against the JSON schema
  * Skip staging the UMM-G files and sending the CNM message
  * Overwrite any existing UMM-G files for granules it is processing
* Adds code linting and formatting checks
* Adds a new release process for the project
* Releases are published to [PyPI](https://pypi.org/project/nsidc-metgenc/)

## v0.6.0

This is the Minimum Viable Product (MVP) release of MetGenC. The
features include:

  * A prompt-driven means of creating a configuration file used to control
    MetGenC's metadata generation and file staging steps.
  * Creation of UMM-G compliant metadata for each source granule,
    including temporal and spatial bounds.
  * Cumulus Notification Message (CNM) output for each granule,
    containing a unique identifier (UUID), submission time, and a list
    of associated files with unique checksums.
  * Staging of science data files and their UMM-G metadata in
    a configurable S3 bucket location.
  * Posting of CNM messages to a configurable Kinesis stream in
    order to trigger a Cumulus workflow.
  * Command-line validation options for CNM JSON content.
  * A `--dry-run` command-line option for testing without S3/Kinesis access.
  * Automatic build and deploy of the application to PyPI.<|MERGE_RESOLUTION|>--- conflicted
+++ resolved
@@ -1,11 +1,10 @@
-<<<<<<< HEAD
 ## UNRELEASED
 
 * Issue-250: Use the current date/time to populate `ProductionDateTime` in UMM-G
   output for all collections.
 * Issue-251: Look for (and use if available) a `spatial_ref` attribute associated with
   a NetCDF file's grid mapping variable if the variable doesn't have a `crs_wkt` attribute.
-=======
+
 ## v1.11.0rc1 (2025-08-20)
 
 * Update templates to use `short_name` rather than `auth_id`.
@@ -19,7 +18,6 @@
 ## v1.10.2 (2025-08-19)
 
 * Minor version release
->>>>>>> bc972081
 
 ## v1.10.2rc3 (2025-08-15)
 
