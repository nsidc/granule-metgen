<<<<<<< HEAD
## v1.10.0rc1 (2025-08-04)

* Allow operator to specify which science (data) file should be scraped for
  metadata in the case of a granule with multiple science files. (Issue-169)
* Update version bump configuration to only deal with `v1.10.0rc1 (2025-08-04)` entries in
  this (`CHANGELOG.md`) file, and to insert the date of the version bump.


## v1.10.0rc0

* Retrieve platform/instrument/sensor information if it exists in the premet
  file and include it in UMM-G output. (Issue-227)
* Treat equivalent begin and end date/times in `premet` files as a single time
  value. (Issue-221)

## v1.9.0rc4
=======
## v1.9.0
>>>>>>> 45b438d1

* Adds an experimental script that generates premet & spatial files for OLVIS1A granules
* Adds the ability for the operator to override the default minimum distance tolerance between points
* Fixes a regression where the flightline polygon would sometimes be mistakenly oriented clockwise
* Add optional spatial polygon generation for flightline data with optimized coverage and vertex limits. (Issue-156)
* Improves performance of flightlines that have many points (Issue-218)
* Fix UMM-G `RangeDateTimes` template error.
* Refine search for `AdditionalAttribute` values in `premet` files. (Issue-225)
* Add an integration test suite for all collections. See the [integration test README](tests/integration/README.md)
* Fix a bug which caused incorrect output file locations in some cases.

## v1.8.0

* Adds a generic reader used when `metgenc` processes granules with an unknown
  file-type. It uses spatial metadata from `spatial` files or collection metadata. (Issue-199)
* Add `.ini` option to use collection temporal extent information to describe each granule. (Issue-139)
* Refine README presentation of geometry logic. (Issue-157)

## v1.7.0

* Refactor logic for identifying granule spatial representation. (Issue-159)
* End processing if UMM-C metadata can't be retrieved and/or do not contain a
  `GranuleSpatialRepresentation` element.
* Add support for bounding rectangles. (Issue-157)
* Add `.ini` option to use collection spatial extent information to describe each granule. (Issue-140)

## v1.6.1

* Fix oversight which made additional attributes required, not optional.
  (Issue-200)
* Parse `AdditionalAttributes` from `.premet` file and include them in UMM-G
  output. (Issue-162, Issue-186)
* Rename template files with `.txt` extension.

## v1.5.0

* Add support for reading IRWIS2 CSV files (Issue-154)
* Store `GranuleSpatialRepresentation` value from CMR collection metadata in the
  `Collection` object. (Issue-163)
* Read temporal extents from `premet` files if they exist. (Issue-160)
* Read spatial information from `spatial` files if they exist. (Issue-161)
* Read spatial information from `spo` files and reverse point order to create a
  counter-clockwise polygon definition. Close polygon if necessary. (Issue-158)
* Note successful collection metadata harvest details in the log, not to `stdout`.
* Skip remaining pipeline operations if a step fails.
* Move `netcdf_reader` to `readers` module.

## v1.4.0

* Add a CSV reader to process [SNOWEX](https://nsidc.org/data/snex23_ssa/versions/1) granules. (Issue-108)
* Handle a bug in `xarray` when processing NSIDC-0630 v2 granules. (Issue-152)
* Support creating release-candidates of MetGenC (v1.4.0rc1, 1.4.0rc2, ...) (Issue-128)
* Refine regex handling for multi-data-file granules. (Issue-103)
* Add optional paths for `premet` and `spatial` files to `ini` file. (Issue-155)
* Add CLI `--version` option

## v1.3.0

* Adds browse file names to CNM content and stages them to Cumulus if they
  exist. (Issue-61)

## v1.2.1

* Adds support for Earthdata login and retrieval of collection-level metadata
  from CMR. (Issue-15)

## v1.1.0

* Extends `ini` file to include values for attributes missing from a minimal,
  CF-compliant netCDF file. (Issue-104)

## v1.0.2

* Fixes bug with JSON output validation

## v1.0.1

* Creates and publishes documentation to
  [ReadTheDocs](https://granule-metgen.readthedocs.io/en/latest/)
* Internal updates to no longer rely on a deprecated Python function
* Fixes instructions to set the AWS environment

## v1.0.0

* Adds command-line options to:
  * Validate the generated CNM message against the JSON schema
  * Validate the generated UMM-G metadata against the JSON schema
  * Skip staging the UMM-G files and sending the CNM message
  * Overwrite any existing UMM-G files for granules it is processing
* Adds code linting and formatting checks
* Adds a new release process for the project
* Releases are published to [PyPI](https://pypi.org/project/nsidc-metgenc/)

## v0.6.0

This is the Minimum Viable Product (MVP) release of MetGenC. The
features include:

  * A prompt-driven means of creating a configuration file used to control
    MetGenC's metadata generation and file staging steps.
  * Creation of UMM-G compliant metadata for each source granule,
    including temporal and spatial bounds.
  * Cumulus Notification Message (CNM) output for each granule,
    containing a unique identifier (UUID), submission time, and a list
    of associated files with unique checksums.
  * Staging of science data files and their UMM-G metadata in
    a configurable S3 bucket location.
  * Posting of CNM messages to a configurable Kinesis stream in
    order to trigger a Cumulus workflow.
  * Command-line validation options for CNM JSON content.
  * A `--dry-run` command-line option for testing without S3/Kinesis access.
  * Automatic build and deploy of the application to PyPI.<|MERGE_RESOLUTION|>--- conflicted
+++ resolved
@@ -1,4 +1,3 @@
-<<<<<<< HEAD
 ## v1.10.0rc1 (2025-08-04)
 
 * Allow operator to specify which science (data) file should be scraped for
@@ -14,10 +13,7 @@
 * Treat equivalent begin and end date/times in `premet` files as a single time
   value. (Issue-221)
 
-## v1.9.0rc4
-=======
 ## v1.9.0
->>>>>>> 45b438d1
 
 * Adds an experimental script that generates premet & spatial files for OLVIS1A granules
 * Adds the ability for the operator to override the default minimum distance tolerance between points
