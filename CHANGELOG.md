--- conflicted
+++ resolved
@@ -1,15 +1,15 @@
+## UNREVIEWED
+
+* Add support for reading IRWIS2 CSV files (Issue-154)
+
 ## v1.4.0rc6
 
 * Add a CSV reader to process [SNOWEX](https://nsidc.org/data/snex23_ssa/versions/1) granules. (Issue-108)
 * Handle a bug in `xarray` when processing NSIDC-0630 v2 granules. (Issue-152)
 * Support creating release-candidates of MetGenC (v1.4.0rc1, 1.4.0rc2, ...) (Issue-128)
 * Refine regex handling for multi-data-file granules. (Issue-103)
-<<<<<<< HEAD
-* Add support for reading IRWIS2 CSV files (Issue-154)
-=======
 * Add optional paths for `premet` and `spatial` files to `ini` file.
 * Add CLI `--version` option
->>>>>>> 910bdd0f
 
 ## v1.3.0
 
