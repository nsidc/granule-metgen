--- conflicted
+++ resolved
@@ -6,21 +6,6 @@
 project = "MetGenC"
 copyright = "2024, NSIDC"
 author = "National Snow and Ice Data Center"
-<<<<<<< HEAD
-
-release = "0.6"
-version = "0.6.0"
-
-# -- General configuration
-
-extensions = [
-    "sphinx.ext.duration",
-    "sphinx.ext.doctest",
-    "sphinx.ext.autodoc",
-    "sphinx.ext.autosummary",
-    "sphinx.ext.intersphinx",
-=======
-author = "NSIDC"
 release = "v1.0.2"
 version = "v1.0.2"
 
@@ -32,7 +17,6 @@
     "sphinx.ext.duration",
     "sphinx.ext.intersphinx",
     "sphinx.ext.napoleon",
->>>>>>> ee8cc0e3
 ]
 
 exclude_patterns = [
@@ -48,26 +32,15 @@
     "sphinx": ("https://www.sphinx-doc.org/en/master/", None),
 }
 intersphinx_disabled_domains = ["std"]
-<<<<<<< HEAD
-
-templates_path = ["_templates"]
-=======
 
 templates_path = ["_templates"]
 
 exclude_patterns = ["_build", "Thumbs.db", ".DS_Store"]
->>>>>>> ee8cc0e3
 
 always_document_param_types = True
 html_theme = "sphinx_rtd_theme"
 
-<<<<<<< HEAD
-html_theme = "sphinx_rtd_theme"
-
-# -- Options for EPUB output
-=======
 html_theme = "alabaster"
 
 html_static_path = ["_static"]
->>>>>>> ee8cc0e3
 epub_show_urls = "footnote"