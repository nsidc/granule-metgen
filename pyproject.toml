[tool.poetry]
name = "nsidc-metgenc"
version = "1.0.2"
description = "The nsidc-metgenc package enables data producers as well as Operations staff managing the data ingest workflow to create metadata files conforming to NASA's Common Metadata Repository UMM-G specification."
authors = ["National Snow and Ice Data Center (NSIDC) <nsidc@nsidc.org>"]
readme = "README.md"
package-mode = true
packages = [{include = "nsidc", from = "src"}]

[tool.poetry.dependencies]
python = "^3.12"
click = "^8.1.7"
pyfiglet = "^1.0.2"
netCDF4 = "^1.6.5"
rich = "^13.7.1"
boto3 = "^1.35.22"
xarray = "^2024.09.0"
pyproj = "^3.7.0"
jsonschema = "^4.23.0"
check-jsonschema = "^0.29.4"
returns = "^0.23.0"
toolz = "^1.0.0"
funcy = "^2.0"
<<<<<<< HEAD
isoduration = "^20.11.0"
=======

>>>>>>> ee8cc0e3
[tool.poetry.group.test.dependencies]
pytest = "^8.3.2"
moto = {extras = ["all"], version = "^5.0.14"}
pytest-watcher = "^0.4.3"

[tool.poetry.group.dev.dependencies]
ruff = "^0.5.5"
mypy = "^1.11.1"
bump-my-version = "^0.28.1"
sphinx = "^8.1.3"
myst-parser = "^4.0.0"

[tool.bumpversion]
current_version = "1.0.2"
parse = "(?P<major>\\d+)\\.(?P<minor>\\d+)\\.(?P<patch>\\d+)"
serialize = ["{major}.{minor}.{patch}"]
search = "{current_version}"
replace = "{new_version}"
regex = false
ignore_missing_version = false
ignore_missing_files = false
tag = true
sign_tags = false
tag_name = "v{new_version}"
tag_message = "Bump version: {current_version} → {new_version}"
allow_dirty = false
commit = true
message = "Bump version: {current_version} → {new_version}"
commit_args = ""
setup_hooks = []
pre_commit_hooks = []
post_commit_hooks = []

[[tool.bumpversion.files]]
filename = "src/nsidc/metgen/__init__.py"

[[tool.bumpversion.files]]
filename = "pyproject.toml"
search = 'version = "{current_version}"'
replace = 'version = "{new_version}"'

[[tool.bumpversion.files]]
filename = "CHANGELOG.md"
search = "UNRELEASED"
replace = "v{new_version}"

[[tool.bumpversion.files]]
filename = "docs/source/conf.py"
search = "release = \"v{current_version}\""
replace = "release = \"v{new_version}\""

[[tool.bumpversion.files]]
filename = "docs/source/conf.py"
search = "version = \"v{current_version}\""
replace = "version = \"v{new_version}\""

[build-system]
requires = ["poetry-core"]
build-backend = "poetry.core.masonry.api"

[tool.ruff.lint]
select = ["E", "F", "I"]

[tool.mypy]
files = ["src", "tests"]

[tool.pytest.ini_options]
pythonpath = ["src"]
addopts = [
    "--import-mode=importlib",
]

[tool.poetry.scripts]
metgenc = 'nsidc.metgen.cli:cli'
metgenc-env = { reference = "scripts/metgenc-env.sh", type= "file" }<|MERGE_RESOLUTION|>--- conflicted
+++ resolved
@@ -21,11 +21,8 @@
 returns = "^0.23.0"
 toolz = "^1.0.0"
 funcy = "^2.0"
-<<<<<<< HEAD
 isoduration = "^20.11.0"
-=======
 
->>>>>>> ee8cc0e3
 [tool.poetry.group.test.dependencies]
 pytest = "^8.3.2"
 moto = {extras = ["all"], version = "^5.0.14"}
