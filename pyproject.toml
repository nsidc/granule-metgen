--- conflicted
+++ resolved
@@ -1,10 +1,6 @@
 [tool.poetry]
 name = "nsidc-metgenc"
-<<<<<<< HEAD
-version = "1.10.0rc1"
-=======
 version = "1.10.1"
->>>>>>> db54dfc7
 description = "The nsidc-metgenc package enables data producers as well as Operations staff managing the data ingest workflow to create metadata files conforming to NASA's Common Metadata Repository UMM-G specification."
 authors = ["National Snow and Ice Data Center (NSIDC) <nsidc@nsidc.org>"]
 readme = "README.md"
@@ -57,11 +53,7 @@
 beautifulsoup4 = "^4.13.4"
 
 [tool.bumpversion]
-<<<<<<< HEAD
-current_version = "1.10.0rc1"
-=======
 current_version = "1.10.1"
->>>>>>> db54dfc7
 parse = """(?x)
     (?P<major>0|[1-9]\\d*)\\.
     (?P<minor>0|[1-9]\\d*)\\.
@@ -102,13 +94,8 @@
 
 [[tool.bumpversion.files]]
 filename = "CHANGELOG.md"
-<<<<<<< HEAD
-search = "UNRELEASED"
+search = "\\bUNRELEASED\\b|\\bv{current_version}\\b"
 replace = "v{new_version} ({utcnow:%Y-%m-%d})"
-=======
-search = "\\bUNRELEASED\\b|\\bv{current_version}\\b"
-replace = "v{new_version}"
->>>>>>> db54dfc7
 
 [[tool.bumpversion.files]]
 filename = "docs/source/conf.py"
