--- conflicted
+++ resolved
@@ -1,10 +1,6 @@
 [tool.poetry]
 name = "nsidc-metgenc"
-<<<<<<< HEAD
 version = "1.10.0rc0"
-=======
-version = "1.9.0rc4"
->>>>>>> 829c36e8
 description = "The nsidc-metgenc package enables data producers as well as Operations staff managing the data ingest workflow to create metadata files conforming to NASA's Common Metadata Repository UMM-G specification."
 authors = ["National Snow and Ice Data Center (NSIDC) <nsidc@nsidc.org>"]
 readme = "README.md"
@@ -57,11 +53,7 @@
 beautifulsoup4 = "^4.13.4"
 
 [tool.bumpversion]
-<<<<<<< HEAD
 current_version = "1.10.0rc0"
-=======
-current_version = "1.9.0rc4"
->>>>>>> 829c36e8
 parse = """(?x)
     (?P<major>0|[1-9]\\d*)\\.
     (?P<minor>0|[1-9]\\d*)\\.
